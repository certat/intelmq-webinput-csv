<<<<<<< HEAD
import uuid
=======
import csv
>>>>>>> 0387e4b8
import json

from typing import Union, List
from datetime import date
from pathlib import Path

import dateutil.parser
from flask import current_app as app

from intelmq_webinput_csv.version import __version__
from intelmq import VAR_STATE_PATH
from intelmq import HARMONIZATION_CONF_FILE
from intelmq.lib.message import Event
from intelmq.lib.utils import load_configuration
<<<<<<< HEAD
from intelmq.lib.pipeline import PipelineFactory, Pipeline
=======
from intelmq_webinput_csv.lib.csv import CSV, CSVLine
>>>>>>> 0387e4b8

PIPELINE = None
HARMONIZATION_CONF = None
PARAMETERS = {
    'pipeline': '',
    'uuid': '',
    'timezone': '+00:00',
    'classification.type': 'test',
    'classification.identifier': 'test',
    'feed.code': 'custom',
    'delimiter': ',',
    'has_header': '"false"',
    'quotechar': '\"',
    'escapechar': '\\',
    'columns': [],
    'use_column': [],
    'dryrun': '"true"',
    'skipInitialSpace': '"false"',
    'skipInitialLines': 0,
    'loadLinesMax': 100,
}


def load_config(config_file):
    """ Load config from file

    Parameters:
        config_file (Readable): read config file

    Returns:
        dict: with config with keys all in UPPER
    """
    config = json.load(config_file)
    new_config = {k.upper(): v for k, v in config.items()}

    # Ensure that BASE_URL is correctly translated to Flask Application Root
    new_config['APPLICATION_ROOT'] = new_config.get('BASE_URL', '/')

    if len(new_config['APPLICATION_ROOT']) > 1 and new_config['APPLICATION_ROOT'].endswith('/'):
        new_config['APPLICATION_ROOT'] = new_config['APPLICATION_ROOT'][:-1]

    new_config['VERSION'] = __version__

    return new_config


def load_harmonization_config(load_json: bool = False) -> dict:
    """ Load Harmonization config

    Implements Singleton functionality for loading config only once

    Parameters:
        load_json (bool): whether to load the config as JSON

    Returns:
        dict of Harmonization config
    """
    global HARMONIZATION_CONF

    harmonization_file = app.config.get('HARMONIZATION_CONF_FILE', HARMONIZATION_CONF_FILE)

    if not HARMONIZATION_CONF:
        HARMONIZATION_CONF = load_configuration(harmonization_file)

    if load_json:
        with open(harmonization_file) as handle:
            return json.load(handle)
    else:
        return HARMONIZATION_CONF


def parse_time(value: str, timezone: Union[str, None] = None) -> date:
    """ Parse date string

    Parameters:
        value: string to parse to date
        timezone: additional timezone info

    Returns:
        Date object
    """
    parsed = dateutil.parser.parse(value, fuzzy=True)

    if not parsed.tzinfo and timezone:
        value += timezone
        parsed = dateutil.parser.parse(value)

    return parsed.isoformat()


def handle_extra(value: str) -> dict:
    """ Handle extras

    >>> handle_extra('foobar')
    {'data': 'foobar'}
    >>> handle_extra('{"data": "foobar"}')
    {'data': 'foobar'}
    >>> handle_extra('')
    >>> handle_extra('["1", 2]')
    {'data': ['1', 2]}

    Parameters:
        value: any string

    Returns:
        dictionary
    """
    try:
        value = json.loads(value)
    except ValueError:
        if not value:
            return
        value = {'data': value}
    else:
        if not isinstance(value, dict):
            value = {'data': value}
    return value


def handle_parameters(form):
    parameters = {}
    for key, default_value in app.config.items():
        parameters[key] = form.get(key, default_value)
    for key, value in PARAMETERS.items():
        parameters[key] = form.get(key, value)
    parameters['dryrun'] = json.loads(parameters['dryrun'])
    if parameters['dryrun']:
        parameters['classification.type'] = 'test'
        parameters['classification.identifier'] = 'test'
    if type(parameters['columns']) is not list and parameters['use_column']:
        parameters['use_column'] = [json.loads(a.lower()) for a in
                                    parameters['use_column'].split(',')]
        parameters['columns'] = parameters['columns'].split(',')
    parameters['columns'] = [a if b else None for a, b in
                             zip(parameters['columns'],
                                 parameters['use_column'])]
    parameters['skipInitialLines'] = int(parameters['skipInitialLines'])
    parameters['skipInitialSpace'] = json.loads(parameters['skipInitialSpace'])
    parameters['has_header'] = json.loads(parameters['has_header'])
    parameters['loadLinesMax'] = int(parameters['loadLinesMax'])
    return parameters


def get_temp_file(filename: str = 'webinput_csv.csv') -> Path:
    """ Get path to temporary file

    Parameters:
        filename (str): name of temporary file

    Returns:
        Path: object to temp file
    """
    dir = app.config.get('VAR_STATE_PATH', VAR_STATE_PATH)
    return Path(dir) / filename


<<<<<<< HEAD
def create_pipeline(pipeline, connect: bool = True, event: Event = None) -> Pipeline:
    """ Create Pipeline object

    Parameters:
        pipeline (str): Name of queue to connect to
        connect (bool): whether to connect
        event (Event): event to format queue

    Returns:
        Pipeline object
    """
    global PIPELINE

    # If pipeline is not defined, no options are given, so use configured pipeline
    if not pipeline:
        pipeline = app.config['DESTINATION_PIPELINE_QUEUE']

    # Format pipeline if configured
    if app.config.get('DESTINATION_PIPELINE_QUEUE_FORMATTED', False):
        pipeline = pipeline.format(ev=event)

    # Singleton for Pipeline object
    if not PIPELINE:
        PIPELINE = PipelineFactory.create(
            pipeline_args=app.config['INTELMQ'],
            logger=app.logger,
            direction='destination'
        )
        PIPELINE.connect()

    # Ensure that Pipeline has correct destination queue
    if pipeline not in PIPELINE.destination_queues.get('_default', []):
        PIPELINE.set_queues(pipeline, "destination")

    return PIPELINE


def generate_uuid() -> str:
    """ Generate a UUID

    Returns:
        str: random UUID
    """
    return uuid.uuid4()
=======
def save_failed_csv(reader: CSV, lines: List[CSVLine]):
    """
    Save all invalid lines to a seperate CSV file

    Parameters:
        reader(CSV): CSV object used to read the lines
        lines (List[CSVLine]): list of invalid lines
    """
    invalid_file = get_temp_file(filename='webinput_invalid_csv.csv')

    with invalid_file.open('w+') as f:
        # Filter out all None columns
        columns = [c for c in reader.columns if c]

        writer = csv.DictWriter(
            f,
            fieldnames=columns,
            delimiter=reader.delimiter,
            quotechar=reader.quotechar,
            escapechar=reader.escapechar
        )

        writer.writeheader()

        for line in lines:
            result = dict(line.items())
            writer.writerow(dict(line.items()))
>>>>>>> 0387e4b8
<|MERGE_RESOLUTION|>--- conflicted
+++ resolved
@@ -1,8 +1,5 @@
-<<<<<<< HEAD
 import uuid
-=======
 import csv
->>>>>>> 0387e4b8
 import json
 
 from typing import Union, List
@@ -17,11 +14,8 @@
 from intelmq import HARMONIZATION_CONF_FILE
 from intelmq.lib.message import Event
 from intelmq.lib.utils import load_configuration
-<<<<<<< HEAD
 from intelmq.lib.pipeline import PipelineFactory, Pipeline
-=======
 from intelmq_webinput_csv.lib.csv import CSV, CSVLine
->>>>>>> 0387e4b8
 
 PIPELINE = None
 HARMONIZATION_CONF = None
@@ -178,7 +172,6 @@
     return Path(dir) / filename
 
 
-<<<<<<< HEAD
 def create_pipeline(pipeline, connect: bool = True, event: Event = None) -> Pipeline:
     """ Create Pipeline object
 
@@ -223,7 +216,8 @@
         str: random UUID
     """
     return uuid.uuid4()
-=======
+
+
 def save_failed_csv(reader: CSV, lines: List[CSVLine]):
     """
     Save all invalid lines to a seperate CSV file
@@ -250,5 +244,4 @@
 
         for line in lines:
             result = dict(line.items())
-            writer.writerow(dict(line.items()))
->>>>>>> 0387e4b8
+            writer.writerow(dict(line.items()))