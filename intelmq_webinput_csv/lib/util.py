--- conflicted
+++ resolved
@@ -195,15 +195,12 @@
         Path: object to temp file
     """
     dir = app.config.get('VAR_STATE_PATH', VAR_STATE_PATH)
-<<<<<<< HEAD
 
     filename = f"{filename}.{extension}"
     if prefix:
         filename = f"{prefix}_{filename}"
 
     return Path(dir) / filename
-=======
-    return Path(dir) / filename
 
 
 def generate_uuid() -> str:
@@ -212,5 +209,4 @@
     Returns:
         str: random UUID
     """
-    return uuid.uuid4()
->>>>>>> f16c9c1f
+    return uuid.uuid4()