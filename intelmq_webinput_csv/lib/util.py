--- conflicted
+++ resolved
@@ -1,21 +1,12 @@
-<<<<<<< HEAD
 from __future__ import annotations  # Prevent circular import for type checking, default Pythonv3.11
 
 import uuid
 import csv
-=======
-import csv
-import uuid
->>>>>>> d5e27a1d
 import json
 import random
 import time
 
-<<<<<<< HEAD
 from typing import Union, List, TYPE_CHECKING
-=======
-from typing import Union, List
->>>>>>> d5e27a1d
 from datetime import date
 from pathlib import Path
 
@@ -27,20 +18,16 @@
 from intelmq import HARMONIZATION_CONF_FILE
 from intelmq.lib.message import Event
 from intelmq.lib.utils import load_configuration
-<<<<<<< HEAD
 from intelmq.lib.pipeline import PipelineFactory, Pipeline
 
 if TYPE_CHECKING:
     from intelmq_webinput_csv.lib.csv import CSV, CSVLine
-=======
-from intelmq_webinput_csv.lib.csv import CSV, CSVLine
-from intelmq.lib.pipeline import PipelineFactory, Pipeline
->>>>>>> d5e27a1d
 
 PIPELINE = None
 HARMONIZATION_CONF = None
 PARAMETERS = {
     'pipeline': '',
+    'uuid': '',
     'uuid': '',
     'timezone': '+00:00',
     'classification.type': 'test',
@@ -157,6 +144,8 @@
 
 def handle_parameters(form):
     parameters = {}
+    parameters.setdefault('CUSTOM_INPUT_FIELDS', {})
+
     parameters.setdefault('CUSTOM_INPUT_FIELDS', {})
 
     for key, default_value in app.config.items():
@@ -185,6 +174,13 @@
             key = key[7:]  # remove prefix `custom_`
             custom_fields = parameters.get('CUSTOM_INPUT_FIELDS', {})
             custom_fields[key] = value
+
+    # Set any custom_key fields
+    for key, value in form.items():
+        if key.startswith('custom_'):
+            key = key[7:]  # remove prefix `custom_`
+            custom_fields = parameters.get('CUSTOM_INPUT_FIELDS', {})
+            custom_fields[key] = value
     return parameters
 
 
@@ -227,20 +223,68 @@
 
     return Path(dir) / filename
 
-<<<<<<< HEAD
-=======
 def calculate_segments(reader):
     segments = round(len(reader) / 100)
     segments += random.randint(1, 9)  # Make the proces update bit more randomised
     return segments
 
-def save_failed_csv(reader: CSV, lines: List[CSVLine]):
+def create_pipeline(pipeline, connect: bool = True, event: Event = None) -> Pipeline:
+    """ Create Pipeline object
+
+    Parameters:
+        pipeline (str): Name of queue to connect to
+        connect (bool): whether to connect
+        event (Event): event to format queue
+
+    Returns:
+        Pipeline object
+    """
+    global PIPELINE
+
+    # If pipeline is not defined, no options are given, so use configured pipeline
+    if not pipeline:
+        pipeline = app.config['DESTINATION_PIPELINE_QUEUE']
+
+    # Format pipeline if configured
+    if app.config.get('DESTINATION_PIPELINE_QUEUE_FORMATTED', False):
+        pipeline = pipeline.format(ev=event)
+
+    # Singleton for Pipeline object
+    if not PIPELINE:
+        PIPELINE = PipelineFactory.create(
+            pipeline_args=app.config['INTELMQ'],
+            logger=app.logger,
+            direction='destination'
+        )
+
+        # Load config and connect in Singleton
+        PIPELINE.load_configurations('destination')
+        PIPELINE.connect()
+
+    # Ensure that Pipeline has correct destination queue
+    if pipeline not in PIPELINE.destination_queues.get('_default', []):
+        PIPELINE.set_queues(pipeline, "destination")
+
+    return PIPELINE
+
+
+def generate_uuid() -> str:
+    """ Generate a UUID
+
+    Returns:
+        str: random UUID
+    """
+    return uuid.uuid4()
+
+
+def save_failed_csv(reader: CSV, lines: List[CSVLine], session=dict()):
     """
     Save all invalid lines to a seperate CSV file
 
     Parameters:
         reader(CSV): CSV object used to read the lines
         lines (List[CSVLine]): list of invalid lines
+        session (dict): Flask session obj
     """
     invalid_file = get_temp_file(filename='webinput_invalid_csv.csv')
 
@@ -261,97 +305,7 @@
         for line in lines:
             result = dict(line.items())
             writer.writerow(dict(line.items()))
->>>>>>> d5e27a1d
-
-def create_pipeline(pipeline, connect: bool = True, event: Event = None) -> Pipeline:
-    """ Create Pipeline object
-
-    Parameters:
-        pipeline (str): Name of queue to connect to
-        connect (bool): whether to connect
-        event (Event): event to format queue
-
-    Returns:
-        Pipeline object
-    """
-    global PIPELINE
-
-    # If pipeline is not defined, no options are given, so use configured pipeline
-    if not pipeline:
-        pipeline = app.config['DESTINATION_PIPELINE_QUEUE']
-
-    # Format pipeline if configured
-    if app.config.get('DESTINATION_PIPELINE_QUEUE_FORMATTED', False):
-        pipeline = pipeline.format(ev=event)
-
-    # Singleton for Pipeline object
-    if not PIPELINE:
-        PIPELINE = PipelineFactory.create(
-            pipeline_args=app.config['INTELMQ'],
-            logger=app.logger,
-            direction='destination'
-        )
-<<<<<<< HEAD
-
-        # Load config and connect in Singleton
-        PIPELINE.load_configurations('destination')
-=======
->>>>>>> d5e27a1d
-        PIPELINE.connect()
-
-    # Ensure that Pipeline has correct destination queue
-    if pipeline not in PIPELINE.destination_queues.get('_default', []):
-        PIPELINE.set_queues(pipeline, "destination")
-
-    return PIPELINE
-
-<<<<<<< HEAD
-
-=======
->>>>>>> d5e27a1d
-def generate_uuid() -> str:
-    """ Generate a UUID
-
-    Returns:
-        str: random UUID
-    """
-<<<<<<< HEAD
-    return uuid.uuid4()
-
-
-def save_failed_csv(reader: CSV, lines: List[CSVLine], session=dict()):
-    """
-    Save all invalid lines to a seperate CSV file
-
-    Parameters:
-        reader(CSV): CSV object used to read the lines
-        lines (List[CSVLine]): list of invalid lines
-        session (dict): Flask session obj
-    """
-    invalid_file = get_temp_file(filename='webinput_invalid', **session)
-
-    with invalid_file.open('w+') as f:
-        # Filter out all None columns
-        columns = [c for c in reader.columns if c]
-
-        writer = csv.DictWriter(
-            f,
-            fieldnames=columns,
-            delimiter=reader.delimiter,
-            quotechar=reader.quotechar,
-            escapechar=reader.escapechar
-        )
-
-        writer.writeheader()
-
-        for line in lines:
-            writer.writerow(dict(line.items()))
-
-
-def calculate_segments(size: int):
-    segments = round(size / 100)
+def calculate_segments(reader):
+    segments = round(len(reader) / 100)
     segments += random.randint(1, 9)  # Make the proces update bit more randomised
     return segments
-=======
-    return uuid.uuid4()
->>>>>>> d5e27a1d
