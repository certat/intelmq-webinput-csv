import uuid
import csv
import json
import random

from typing import Union, List
from datetime import date
from pathlib import Path

import dateutil.parser
from flask import current_app as app

from intelmq_webinput_csv.version import __version__
from intelmq import VAR_STATE_PATH
from intelmq import HARMONIZATION_CONF_FILE
from intelmq.lib.message import Event
from intelmq.lib.utils import load_configuration
from intelmq.lib.pipeline import PipelineFactory, Pipeline
from intelmq_webinput_csv.lib.csv import CSV, CSVLine

PIPELINE = None
HARMONIZATION_CONF = None
PARAMETERS = {
    'pipeline': '',
    'uuid': '',
    'timezone': '+00:00',
    'classification.type': 'test',
    'classification.identifier': 'test',
    'feed.code': 'custom',
    'delimiter': ',',
    'has_header': '"false"',
    'quotechar': '\"',
    'escapechar': '\\',
    'columns': [],
    'use_column': [],
    'dryrun': '"true"',
    'skipInitialSpace': '"false"',
    'skipInitialLines': 0,
    'loadLinesMax': 100,
}


def load_config(config_file):
    """ Load config from file

    Parameters:
        config_file (Readable): read config file

    Returns:
        dict: with config with keys all in UPPER
    """
    config = json.load(config_file)
    new_config = {k.upper(): v for k, v in config.items()}

    # Ensure that BASE_URL is correctly translated to Flask Application Root
    new_config['APPLICATION_ROOT'] = new_config.get('BASE_URL', '/')

    if len(new_config['APPLICATION_ROOT']) > 1 and new_config['APPLICATION_ROOT'].endswith('/'):
        new_config['APPLICATION_ROOT'] = new_config['APPLICATION_ROOT'][:-1]

    new_config['VERSION'] = __version__

    return new_config


def load_harmonization_config(load_json: bool = False) -> dict:
    """ Load Harmonization config

    Implements Singleton functionality for loading config only once

    Parameters:
        load_json (bool): whether to load the config as JSON

    Returns:
        dict of Harmonization config
    """
    global HARMONIZATION_CONF

    harmonization_file = app.config.get('HARMONIZATION_CONF_FILE', HARMONIZATION_CONF_FILE)

    if not HARMONIZATION_CONF:
        HARMONIZATION_CONF = load_configuration(harmonization_file)

    if load_json:
        with open(harmonization_file) as handle:
            return json.load(handle)
    else:
        return HARMONIZATION_CONF


def parse_time(value: str, timezone: Union[str, None] = None) -> date:
    """ Parse date string

    Parameters:
        value: string to parse to date
        timezone: additional timezone info

    Returns:
        Date object
    """
    parsed = dateutil.parser.parse(value, fuzzy=True)

    if not parsed.tzinfo and timezone:
        value += timezone
        parsed = dateutil.parser.parse(value)

    return parsed.isoformat()


def handle_extra(value: str) -> dict:
    """ Handle extras

    >>> handle_extra('foobar')
    {'data': 'foobar'}
    >>> handle_extra('{"data": "foobar"}')
    {'data': 'foobar'}
    >>> handle_extra('')
    >>> handle_extra('["1", 2]')
    {'data': ['1', 2]}

    Parameters:
        value: any string

    Returns:
        dictionary
    """
    try:
        value = json.loads(value)
    except ValueError:
        if not value:
            return
        value = {'data': value}
    else:
        if not isinstance(value, dict):
            value = {'data': value}
    return value


def handle_parameters(form):
    parameters = {}
    for key, default_value in app.config.items():
        parameters[key] = form.get(key, default_value)
    for key, value in PARAMETERS.items():
        parameters[key] = form.get(key, value)
    parameters['dryrun'] = json.loads(parameters['dryrun'])
    if parameters['dryrun']:
        parameters['classification.type'] = 'test'
        parameters['classification.identifier'] = 'test'
    if type(parameters['columns']) is not list and parameters['use_column']:
        parameters['use_column'] = [json.loads(a.lower()) for a in
                                    parameters['use_column'].split(',')]
        parameters['columns'] = parameters['columns'].split(',')
    parameters['columns'] = [a if b else None for a, b in
                             zip(parameters['columns'],
                                 parameters['use_column'])]
    parameters['skipInitialLines'] = int(parameters['skipInitialLines'])
    parameters['skipInitialSpace'] = json.loads(parameters['skipInitialSpace'])
    parameters['has_header'] = json.loads(parameters['has_header'])
    parameters['loadLinesMax'] = int(parameters['loadLinesMax'])
    return parameters


def get_temp_file(filename: str = 'webinput_csv.csv') -> Path:
    """ Get path to temporary file

    Parameters:
        filename (str): name of temporary file

    Returns:
        Path: object to temp file
    """
    dir = app.config.get('VAR_STATE_PATH', VAR_STATE_PATH)
    return Path(dir) / filename


<<<<<<< HEAD
def create_pipeline(pipeline, connect: bool = True, event: Event = None) -> Pipeline:
    """ Create Pipeline object

    Parameters:
        pipeline (str): Name of queue to connect to
        connect (bool): whether to connect
        event (Event): event to format queue

    Returns:
        Pipeline object
    """
    global PIPELINE

    # If pipeline is not defined, no options are given, so use configured pipeline
    if not pipeline:
        pipeline = app.config['DESTINATION_PIPELINE_QUEUE']

    # Format pipeline if configured
    if app.config.get('DESTINATION_PIPELINE_QUEUE_FORMATTED', False):
        pipeline = pipeline.format(ev=event)

    # Singleton for Pipeline object
    if not PIPELINE:
        PIPELINE = PipelineFactory.create(
            pipeline_args=app.config['INTELMQ'],
            logger=app.logger,
            direction='destination'
        )
        PIPELINE.connect()

    # Ensure that Pipeline has correct destination queue
    if pipeline not in PIPELINE.destination_queues.get('_default', []):
        PIPELINE.set_queues(pipeline, "destination")

    return PIPELINE


def generate_uuid() -> str:
    """ Generate a UUID

    Returns:
        str: random UUID
    """
    return uuid.uuid4()


def save_failed_csv(reader: CSV, lines: List[CSVLine]):
    """
    Save all invalid lines to a seperate CSV file

    Parameters:
        reader(CSV): CSV object used to read the lines
        lines (List[CSVLine]): list of invalid lines
    """
    invalid_file = get_temp_file(filename='webinput_invalid_csv.csv')

    with invalid_file.open('w+') as f:
        # Filter out all None columns
        columns = [c for c in reader.columns if c]

        writer = csv.DictWriter(
            f,
            fieldnames=columns,
            delimiter=reader.delimiter,
            quotechar=reader.quotechar,
            escapechar=reader.escapechar
        )

        writer.writeheader()

        for line in lines:
            writer.writerow(dict(line.items()))
=======
def calculate_segments(reader):
    segments = round(len(reader) / 100)
    segments += random.randint(1, 9)  # Make the proces update bit more randomised
    return segments

>>>>>>> b1a21d9d
<|MERGE_RESOLUTION|>--- conflicted
+++ resolved
@@ -173,7 +173,6 @@
     return Path(dir) / filename
 
 
-<<<<<<< HEAD
 def create_pipeline(pipeline, connect: bool = True, event: Event = None) -> Pipeline:
     """ Create Pipeline object
 
@@ -246,10 +245,9 @@
 
         for line in lines:
             writer.writerow(dict(line.items()))
-=======
+
+
 def calculate_segments(reader):
     segments = round(len(reader) / 100)
     segments += random.randint(1, 9)  # Make the proces update bit more randomised
-    return segments
-
->>>>>>> b1a21d9d
+    return segments