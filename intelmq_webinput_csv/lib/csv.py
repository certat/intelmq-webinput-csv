import csv
import itertools
import collections

from pathlib import Path
from typing import Union, Tuple, List
from flask import current_app as app

from intelmq.lib.message import Event
from intelmq.lib.utils import RewindableFileHandle
from intelmq.lib.exceptions import IntelMQException, IntelMQHarmonizationException

from .exceptions import InvalidCellException
from . import util


class CSV:
    """ CSV reader helper class

    Contains encapsulating functions for easily reading the CSV files
    """

    def __init__(self, file: Union[Path, str], delimiter: str, quotechar: str, escapechar: str,
                 skipInitialSpace: int, loadLinesMax: int, has_header: bool,
<<<<<<< HEAD
                 columns: Union[None, list], **kwargs):
        self.delimiter = delimiter
=======
                 skipInitialLines: int, columns: Union[None, list], **kwargs):
        self.delimeter = delimiter
>>>>>>> 2e11237d
        self.quotechar = quotechar
        self.escapechar = escapechar
        self.skipInitialSpace = skipInitialSpace
        self.skipInitialLines = skipInitialLines
        self.max_lines = loadLinesMax
        self.has_header = has_header
        self.columns = columns

        # Ensure file is Path obj
        if isinstance(file, str):
            self.file = Path(file)
        else:
            self.file = file

        # TODO: validate more efficient method
        with self.file.open('r') as handle:
            self.num_lines = len(handle.readlines())

        if self.has_header:
            self.num_lines -= 1

        self.line_index = 0
        self.parameters = kwargs

        # add harmonization to parameters
        if 'harmonization' not in self.parameters:
            self.parameters['harmonization'] = util.load_harmonization_config()

    def __enter__(self):
        self.handle = RewindableFileHandle(self.file.open('r', encoding='utf-8'))
        self.reader = csv.reader(self.handle, delimiter=self.delimiter,
                                 quotechar=self.quotechar,
                                 skipinitialspace=self.skipInitialSpace,
                                 escapechar=self.escapechar
                      )

<<<<<<< HEAD
        if self.has_header:
            first_line = next(self.reader)
            self.columns_raw = self.handle.current_line.strip('\n')
=======
        try:
            if self.has_header:
                first_line = next(self.reader)
                self.columns_raw = self.handle.current_line.strip('\n')

                if not self.columns:
                    self.columns = first_line
>>>>>>> 2e11237d

            # Skip initial n lines
            if self.skipInitialLines:
                for _ in range(self.skipInitialLines):
                    next(self.reader)

        except StopIteration:
            pass

        return self

    def __exit__(self, _exc_type, _exc_value, _exc_traceback):
        self.handle.f.close()

    def __contains__(self, other):
        return (self.columns and other in self.columns)

    def __iter__(self):
        return self

    def __len__(self):
        return self.num_lines

    def __next__(self):
        line = next(self.reader)

        # Skip all empty lines
        while not line:
            line = next(self.reader)

        # Escape any escapechar
        line = CSVLine(
            cells=line,
            columns=self.columns,
            index=self.line_index,
            raw=self.handle.current_line,
            **self.parameters
        )

        # if max lines read, stop!
        self.line_index += 1
        if self.max_lines and self.line_index > self.max_lines:
            raise StopIteration

        return line

    @staticmethod
    def create(*args, **kwargs):
        return CSV(*args, **kwargs)


class CSVLine():

    def __init__(self, cells: list = [], columns: Union[None, dict] = {}, index: int = -1, raw: str = None,
                 **kwargs):
        self.raw = raw.strip('\n') if raw else raw
        self.cells = cells
        self.index = index
        self.columns = columns

        self.parameters = kwargs
        self.validation = False
        self.event = Event(harmonization=kwargs.pop('harmonization'))

        # Calculate real index in file
        self.real_index = sum([
            self.index,
            self.parameters.get('skipInitialSpace', 0),
            int(self.parameters.get('has_header', False))
        ])

    def __str__(self):
        if self.raw:
            return self.raw
        else:
            return ','.join(self.cells)

    def __iter__(self):
        # Use Tuple columns, cell or None,cell
        columns = self.columns if self.columns else itertools.repeat(None)
        return zip(columns, self.cells)

    def items(self) -> dict:
        """ Generate key:value pairs for all cells/columns

        Returns:
            dict: with column - value 
        """
        # Loop through all columns and cells
        for (column, value) in self:
            # Skip empty columns or cells
            if not column or not value:
                continue

            yield (column, value)

    def _event_add(self, key: str, value: str, overwrite: bool = False):
        """ Add field to IntelMQ Event

        Parameters
            key: field key for setting value
            value: value to set
            overwrite: overwrite any existing value
        """
        try:
            if overwrite or key not in self.event:
                self.event.add(key, value)

        except IntelMQHarmonizationException as ihe:
            ice = InvalidCellException(ihe, self)

            if self.validation:
                self.invalid_cells.append(ice)
            else:
                raise ice

    def _verify_columns(self):
        """ Ensure that columns have been defined

        Raises:
            IntelMQException if no columns has been specified
        """
        if not self.columns:
            raise IntelMQException("Columns have not been specified")

    def __len__(self):
        return len(self.cells)

    def parse_cell(self, value: str, column: str):
        """ Parse a single cell

        Parameters:
            value: value of cell
            column: column name
        """

        if column.startswith('time.'):
            value = util.parse_time(value, timezone=self.parameters['timezone'])
        elif column == 'extra':
            value = util.handle_extra(value)

        self._event_add(column, value)

    def validate(self) -> Tuple[Event, List[InvalidCellException]]:
        """ Validates current CSV line

        Returns:
            (Event, Exceptions): Parsed IntelMQ Event and list of InvalidCSVLineExceptions
        Raises:
            InvalidCSVLineException if invalid line or cell has been detected

        """
        self.validation = True
        self.invalid_cells = []
        self._verify_columns()

        event = self.parse()

        self.validation = False
        return (event, self.invalid_cells)

    def parse(self) -> Union[None, Event]:
        """ Parse all cells in current line

        Returns:
            Event: filled IntelMQ Event or None if exception occured
        """
        self._verify_columns()

        # Parse all cells in row
        for (column, value) in self.items():
            self.parse_cell(value, column)

        # Set any custom fields
        fields = collections.ChainMap(
            app.config.get('CONSTANT_FIELDS', {}),
            self.parameters.get('CUSTOM_INPUT_FIELDS', {})
        )

        for key, value in fields.items():
            self._event_add(key, value)

        # Save raw field
        self._event_add('raw', self.raw)

        # set any required fields
        required = ['classification.type', 'classification.identifier', 'feed.code',
                    'time.observation']
        for key in required:
            if self.parameters.get(key):
                self._event_add(key, self.parameters[key])

        # Configure UUID
        field_uuid = app.config.get('GENERATE_UUID')
        if field_uuid:
            self._event_add(field_uuid, self.parameters['uuid'])

        return self.event<|MERGE_RESOLUTION|>--- conflicted
+++ resolved
@@ -22,13 +22,8 @@
 
     def __init__(self, file: Union[Path, str], delimiter: str, quotechar: str, escapechar: str,
                  skipInitialSpace: int, loadLinesMax: int, has_header: bool,
-<<<<<<< HEAD
-                 columns: Union[None, list], **kwargs):
+                 skipInitialLines: int, columns: Union[None, list], **kwargs):
         self.delimiter = delimiter
-=======
-                 skipInitialLines: int, columns: Union[None, list], **kwargs):
-        self.delimeter = delimiter
->>>>>>> 2e11237d
         self.quotechar = quotechar
         self.escapechar = escapechar
         self.skipInitialSpace = skipInitialSpace
@@ -65,11 +60,6 @@
                                  escapechar=self.escapechar
                       )
 
-<<<<<<< HEAD
-        if self.has_header:
-            first_line = next(self.reader)
-            self.columns_raw = self.handle.current_line.strip('\n')
-=======
         try:
             if self.has_header:
                 first_line = next(self.reader)
@@ -77,7 +67,6 @@
 
                 if not self.columns:
                     self.columns = first_line
->>>>>>> 2e11237d
 
             # Skip initial n lines
             if self.skipInitialLines:
