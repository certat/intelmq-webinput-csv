--- conflicted
+++ resolved
@@ -22,13 +22,8 @@
 
     def __init__(self, file: Union[Path, str], delimiter: str, quotechar: str, escapechar: str,
                  skipInitialSpace: int, loadLinesMax: int, has_header: bool,
-<<<<<<< HEAD
-                 columns: Union[None, list], **kwargs):
-        self.delimiter = delimiter
-=======
                  skipInitialLines: int, columns: Union[None, list], **kwargs):
         self.delimeter = delimiter
->>>>>>> 650e7706
         self.quotechar = quotechar
         self.escapechar = escapechar
         self.skipInitialSpace = skipInitialSpace
