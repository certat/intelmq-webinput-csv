# -*- coding: utf-8 -*-
# Copyright (c) 2017-2018 nic.at GmbH <wagner@cert.at>
# SPDX-License-Identifier: AGPL-3.0
import traceback
import os

<<<<<<< HEAD
from werkzeug.middleware.proxy_fix import ProxyFix
=======
>>>>>>> 11048753
from flask import Flask, request, render_template, send_file

from intelmq import CONFIG_DIR
from intelmq.lib.harmonization import DateTime, IPAddress
from intelmq.bots.experts.taxonomy.expert import TAXONOMY
from intelmq.lib.message import MessageFactory
from intelmq.lib.pipeline import PipelineFactory

from intelmq_webinput_csv.lib import util
from intelmq_webinput_csv.lib.exceptions import InvalidCellException
from intelmq_webinput_csv.lib.csv import CSV


def create_app():
    """ Function for create Flask app object

    Returns:
        app: object
    """
    # Start Flask App
    app = Flask('intelmq_webinput_csv')
    app.config.from_prefixed_env()

    # Load IntelMQ-Webinput-CSV specific config
    config_path = app.config.get('INTELMQ_WEBINPUT_CONFIG', os.path.join(CONFIG_DIR, 'webinput_csv.conf'))
    app.config.from_file(config_path, load=util.load_config)

    return app


app = create_app()


@app.route('/')
def form():
    return render_template('upload.html')


@app.route('/upload', methods=['POST'])
def upload_file():
    tmp_file = util.get_temp_file()

    if 'file' in request.files and request.files['file'].filename:
        request.files['file'].save(tmp_file)
    elif 'text' in request.form and request.form['text']:
        with tmp_file.open(mode='w', encoding='utf8') as handle:
            handle.write(request.form['text'])
    elif request.form.get('use_last_file') and not tmp_file.exists():
        return util.create_response('no file or text')

    parameters = util.handle_parameters(request.form)
    preview = []
    valid_ip_addresses = None
    valid_date_times = None

    try:
        with CSV.create(file=tmp_file, **parameters) as reader:
            total_lines = len(reader)

            # If has columns, set first line as column
            if parameters.get('has_header', False):
                preview.append(reader.columns)

            for line in reader:

                if valid_ip_addresses is None:  # first data line
                    valid_ip_addresses = [0] * len(line)
                    valid_date_times = [0] * len(line)
                for columnindex, value in enumerate(line):
                    if IPAddress.is_valid(value):
                        valid_ip_addresses[columnindex] += 1
                    if DateTime.is_valid(value):
                        valid_date_times[columnindex] += 1
                preview.append(line.cells)
    except Exception:
        preview = [['Parse Error'], ['Is the number of columns consistent?']] + \
            [[x] for x in traceback.format_exc().splitlines()] + \
            [['Current line (%d):' % line.index]] + \
            [line]
    column_types = ["IPAddress" if x / (total_lines if total_lines else 1) > 0.7 else None for x in valid_ip_addresses]
    column_types = ["DateTime" if valid_date_times[i] / (total_lines if total_lines else 1) > 0.7 else x for i, x in enumerate(column_types)]
    return {
        "column_types": column_types,
        "use_column": [bool(x) for x in column_types],
        "preview": preview,
    }


@app.route('/preview', methods=['GET', 'POST'])
def preview():
    if request.method == 'GET':
        return render_template('preview.html')

    parameters = util.handle_parameters(request.form)
    tmp_file = util.get_temp_file()
    if not tmp_file.exists():
        app.logger.info('no file')
        return util.create_response('No file')

    exceptions = []
    invalid_lines = []

    with CSV.create(file=tmp_file, **parameters) as reader:
        for line in reader:

            try:
                event, invalids = line.validate()

                if invalids:
                    invalid_lines.append(line)

                if app.config.get('DESTINATION_PIPELINE_QUEUE_FORMATTED', False):
                    app.config['DESTINATION_PIPELINE_QUEUE'].format(ev=event)

                for invalid in invalids:
                    exceptions.append((
                        invalid.line_index,
                        invalid.column_index,
                        invalid.key,
                        repr(invalid)
                    ))

            except Exception as exc:
                exceptions.append((
                    line.index,
                    -1,
                    app.config['DESTINATION_PIPELINE_QUEUE'],
                    repr(exc)
                ))

    # Save invalid lines to CSV file in tmp
    util.save_failed_csv(reader, invalid_lines)

    return {
        "total": len(reader),
        "lines_invalid": len(invalid_lines),
        "errors": exceptions
    }


@app.route('/classification/types')
def classification_types():
    return TAXONOMY


@app.route('/harmonization/event/fields')
def harmonization_event_fields():
    events = util.load_harmonization_config(load_json=True)
    return events['event']


@app.route('/submit', methods=['POST'])
def submit():
    tmp_file = util.get_temp_file()
    parameters = util.handle_parameters(request.form)
    if not tmp_file.exists():
        return util.create_response('No file')

    destination_pipeline = PipelineFactory.create(pipeline_args=app.config['INTELMQ'],
                                                  logger=app.logger,
                                                  direction='destination')
    if not app.config.get('DESTINATION_PIPELINE_QUEUE_FORMATTED', False):
        destination_pipeline.set_queues(app.config['DESTINATION_PIPELINE_QUEUE'], "destination")
        destination_pipeline.connect()

    successful_lines = 0
    invalid_lines = []
    parameters['time_observation'] = DateTime().generate_datetime_now()

    with CSV.create(tmp_file, **parameters) as reader:
        for line in reader:
            try:
                event = line.parse()

                if app.config.get('DESTINATION_PIPELINE_QUEUE_FORMATTED', False):
                    queue_name = app.config['DESTINATION_PIPELINE_QUEUE'].format(ev=event)
                    destination_pipeline.set_queues(queue_name, "destination")
                    destination_pipeline.connect()

                raw_message = MessageFactory.serialize(event)
                destination_pipeline.send(raw_message)

            except InvalidCellException as ice:
                app.logger.warning(ice.message)
                invalid_lines.append(line)
            except Exception as e:
                app.logger.error(f"Unknown error occured: {e}")
            else:
                successful_lines += 1

    # Save invalid lines to CSV file in tmp
    util.save_failed_csv(reader, invalid_lines)

    return {
        "successful_lines": len(reader),
        "lines_invalid": len(invalid_lines),
    }


@app.route('/uploads/current')
def get_current_upload():
    tmp_file = util.get_temp_file()

    if not tmp_file.exists():
        return "File not found", 404

    return send_file(tmp_file, mimetype='text/csv')
<<<<<<< HEAD


@app.route('/uploads/failed')
def get_failed_upload():
    tmp_file = util.get_temp_file(filename='webinput_invalid_csv.csv')

    if not tmp_file.exists():
        return "File not found", 404

    return send_file(tmp_file, mimetype='text/csv')

=======
>>>>>>> 11048753


def main():
    app.run()


if __name__ == "__main__":
    main()<|MERGE_RESOLUTION|>--- conflicted
+++ resolved
@@ -4,10 +4,6 @@
 import traceback
 import os
 
-<<<<<<< HEAD
-from werkzeug.middleware.proxy_fix import ProxyFix
-=======
->>>>>>> 11048753
 from flask import Flask, request, render_template, send_file
 
 from intelmq import CONFIG_DIR
@@ -215,7 +211,6 @@
         return "File not found", 404
 
     return send_file(tmp_file, mimetype='text/csv')
-<<<<<<< HEAD
 
 
 @app.route('/uploads/failed')
@@ -227,8 +222,6 @@
 
     return send_file(tmp_file, mimetype='text/csv')
 
-=======
->>>>>>> 11048753
 
 
 def main():
