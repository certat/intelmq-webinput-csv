# -*- coding: utf-8 -*-
# Copyright (c) 2017-2018 nic.at GmbH <wagner@cert.at>
# SPDX-License-Identifier: AGPL-3.0
import traceback
import os
import secrets

<<<<<<< HEAD
from flask_socketio import SocketIO, emit
from flask import Flask, request, render_template, send_file
=======
from werkzeug.middleware.proxy_fix import ProxyFix
from flask import Flask, request, render_template, send_file, session, redirect, url_for
>>>>>>> 20d6e094

from intelmq import CONFIG_DIR
from intelmq.lib.harmonization import DateTime, IPAddress
from intelmq.bots.experts.taxonomy.expert import TAXONOMY
from intelmq.lib.message import MessageFactory

from intelmq_webinput_csv.lib import util
from intelmq_webinput_csv.lib.exceptions import InvalidCellException
from intelmq_webinput_csv.lib.csv import CSV


def create_app():
    """ Function for create Flask app object

    Returns:
        app: object
    """
    # Start Flask App
    app = Flask('intelmq_webinput_csv')
    app.config.from_prefixed_env()

    # Load IntelMQ-Webinput-CSV specific config
    config_path = app.config.get('INTELMQ_WEBINPUT_CONFIG', os.path.join(CONFIG_DIR, 'webinput_csv.conf'))
    app.config.from_file(config_path, load=util.load_config)

<<<<<<< HEAD
    socketio = SocketIO(app, always_connect=True)
=======
    # Use ProxyFix if configured
    if app.config.get("USE_PROXY_FIX"):
        app.wsgi_app = ProxyFix(app.wsgi_app, x_prefix=1, x_for=1, x_host=1)

    # Ensure a secret_key is set; not used for storing long data so can be reset during restarts
    if not app.config.get("SECRET_KEY"):
        app.config['SECRET_KEY'] = secrets.token_hex(32)

    return app
>>>>>>> 20d6e094

    return (app, socketio)

<<<<<<< HEAD

app, socketio = create_app()
=======
# Create Flask App
app = create_app()
>>>>>>> 20d6e094


@app.route('/')
def form():
    if not session.get('prefix'):
        session['prefix'] = secrets.token_hex(8)
        session.permanent = True

    return render_template('upload.html')


@app.route('/upload', methods=['POST'])
def upload_file():
    if 'prefix' not in session:
        return redirect(url_for('form'))

    tmp_file = util.get_temp_file(**session)

    if 'file' in request.files and request.files['file'].filename:
        request.files['file'].save(tmp_file)
    elif 'text' in request.form and request.form['text']:
        with tmp_file.open(mode='w', encoding='utf8') as handle:
            handle.write(request.form['text'])
    elif request.form.get('use_last_file') and not tmp_file.exists():
        return util.create_response('no file or text')

    parameters = util.handle_parameters(request.form)
    preview = []
    valid_ip_addresses = None
    valid_date_times = None

    try:
        with CSV.create(file=tmp_file, **parameters) as reader:
            total_lines = len(reader)

            # If has columns, set first line as column
            if parameters.get('has_header', False):
                preview.append(reader.columns)

            for line in reader:

                if valid_ip_addresses is None:  # first data line
                    valid_ip_addresses = [0] * len(line)
                    valid_date_times = [0] * len(line)
                for columnindex, value in enumerate(line):
                    if IPAddress.is_valid(value):
                        valid_ip_addresses[columnindex] += 1
                    if DateTime.is_valid(value):
                        valid_date_times[columnindex] += 1
                preview.append(line.cells)
    except Exception:
        preview = [['Parse Error'], ['Is the number of columns consistent?']] + \
            [[x] for x in traceback.format_exc().splitlines()] + \
            [['Current line (%d):' % line.index]] + \
            [line]
    column_types = ["IPAddress" if x / (total_lines if total_lines else 1) > 0.7 else None for x in valid_ip_addresses]
    column_types = ["DateTime" if valid_date_times[i] / (total_lines if total_lines else 1) > 0.7 else x for i, x in enumerate(column_types)]
    return {
        "column_types": column_types,
        "use_column": [bool(x) for x in column_types],
        "preview": preview,
    }


@app.route('/preview', methods=['GET'])
def preview():
<<<<<<< HEAD
    return render_template('preview.html')


@socketio.on('validate', namespace='/preview')
def validate(data):
    parameters = util.handle_parameters(data)
    tmp_file = util.get_temp_file()

=======
    if 'prefix' not in session:
        return redirect(url_for('form'))

    if request.method == 'GET':
        # Check config for generating UUID
        uuid = util.generate_uuid() if app.config.get('GENERATE_UUID') else ''
        return render_template('preview.html', uuid=uuid)

    parameters = util.handle_parameters(request.form)
    tmp_file = util.get_temp_file(**session)
>>>>>>> 20d6e094
    if not tmp_file.exists():
        app.logger.info('no file')
        emit("finished", {'message': 'no file found'})
        return

    exceptions = []
    invalid_lines = []

    with CSV.create(file=tmp_file, **parameters) as reader:
        segment_size = util.calculate_segments(reader)

        for line in reader:

            try:
                event, invalids = line.validate()

                if invalids:
                    invalid_lines.append(line)

                if app.config.get('DESTINATION_PIPELINE_QUEUE_FORMATTED', False):
                    app.config['DESTINATION_PIPELINE_QUEUE'].format(ev=event)

                for invalid in invalids:
                    exceptions.append((
                        invalid.line_index,
                        invalid.column_index,
                        invalid.key,
                        repr(invalid)
                    ))

            except Exception as exc:
                exceptions.append((
                    line.index,
                    -1,
                    app.config['DESTINATION_PIPELINE_QUEUE'],
                    repr(exc)
                ))

<<<<<<< HEAD
            if (line.index % segment_size) == 0:
                emit('processing', {
                    "total": len(reader),
                    "failed": invalid_lines,
                    "successful": line.index - invalid_lines,
                    "progress": round((len(reader) / line.index) * 100)
                })

    emit('finished', {
        "total": len(reader),
        "failed": invalid_lines,
        "successful": len(reader) - invalid_lines,
=======
    # Save invalid lines to CSV file in tmp
    util.save_failed_csv(reader, invalid_lines)

    return {
        "total": len(reader),
        "lines_invalid": len(invalid_lines),
>>>>>>> 20d6e094
        "errors": exceptions
    })


@app.route('/classification/types')
def classification_types():
    return TAXONOMY


@app.route('/harmonization/event/fields')
def harmonization_event_fields():
    events = util.load_harmonization_config(load_json=True)
    return events['event']


<<<<<<< HEAD
@socketio.on('submit', namespace='/preview')
def submit(data):
    tmp_file = util.get_temp_file()
    parameters = util.handle_parameters(data)
    parameters['loadLinesMax'] = 0
=======
@app.route('/submit', methods=['POST'])
def submit():
    if 'prefix' not in session:
        return redirect(url_for('form'))

    tmp_file = util.get_temp_file(**session)
    parameters = util.handle_parameters(request.form)
>>>>>>> 20d6e094

    if not tmp_file.exists():
        app.logger.info('no file')
        emit("preview", {'message': 'no file found'})
        return

    successful_lines = 0
    invalid_lines = []
    parameters['time_observation'] = DateTime().generate_datetime_now()

    with CSV.create(tmp_file, **parameters) as reader:
        segment_size = util.calculate_segments(reader)

        for line in reader:
            try:
                event = line.parse()

                destination_pipeline = util.create_pipeline(parameters.get('pipeline'), event=event)
                raw_message = MessageFactory.serialize(event)
                destination_pipeline.send(raw_message)

            except InvalidCellException as ice:
                app.logger.warning(ice.message)
                invalid_lines.append(line)
            except Exception as e:
                app.logger.error(f"Unknown error occured: {e}")
            else:
                successful_lines += 1

<<<<<<< HEAD
            data = {
                "total": len(reader),
                "successful": successful_lines,
                "failed": line.index - successful_lines,
                "progress": round((line.index + 1) / len(reader) * 100)
            }

            if (line.index % segment_size) == 0:
                emit('processing', data, namespace="/preview")

    emit('finished', {
        'total': len(reader),
        'successful': successful_lines,
        'message': f'Successfully processed {successful_lines} lines.'
    }, namespace="/preview")
=======
    # Save invalid lines to CSV file in tmp
    util.save_failed_csv(reader, invalid_lines)

    return {
        "successful_lines": len(reader),
        "lines_invalid": len(invalid_lines),
    }
>>>>>>> 20d6e094


@app.route('/uploads/current')
def get_current_upload():
    if 'prefix' not in session:
        return redirect(url_for('form'))

    tmp_file = util.get_temp_file(**session)

    if not tmp_file.exists():
        return "File not found", 404

    return send_file(tmp_file, mimetype='text/csv')


@app.route('/uploads/failed')
def get_failed_upload():
    tmp_file = util.get_temp_file(filename='webinput_invalid_csv.csv')

    if not tmp_file.exists():
        return "File not found", 404

    return send_file(tmp_file, mimetype='text/csv')



def main():
    socketio.run(app)


if __name__ == "__main__":
    main()<|MERGE_RESOLUTION|>--- conflicted
+++ resolved
@@ -5,13 +5,9 @@
 import os
 import secrets
 
-<<<<<<< HEAD
 from flask_socketio import SocketIO, emit
-from flask import Flask, request, render_template, send_file
-=======
+from flask import Flask, request, render_template, send_file, session, redirect, url_for
 from werkzeug.middleware.proxy_fix import ProxyFix
-from flask import Flask, request, render_template, send_file, session, redirect, url_for
->>>>>>> 20d6e094
 
 from intelmq import CONFIG_DIR
 from intelmq.lib.harmonization import DateTime, IPAddress
@@ -37,9 +33,6 @@
     config_path = app.config.get('INTELMQ_WEBINPUT_CONFIG', os.path.join(CONFIG_DIR, 'webinput_csv.conf'))
     app.config.from_file(config_path, load=util.load_config)
 
-<<<<<<< HEAD
-    socketio = SocketIO(app, always_connect=True)
-=======
     # Use ProxyFix if configured
     if app.config.get("USE_PROXY_FIX"):
         app.wsgi_app = ProxyFix(app.wsgi_app, x_prefix=1, x_for=1, x_host=1)
@@ -48,18 +41,13 @@
     if not app.config.get("SECRET_KEY"):
         app.config['SECRET_KEY'] = secrets.token_hex(32)
 
-    return app
->>>>>>> 20d6e094
+    socketio = SocketIO(app, always_connect=True)
 
     return (app, socketio)
 
-<<<<<<< HEAD
-
+
+# Create Flask App
 app, socketio = create_app()
-=======
-# Create Flask App
-app = create_app()
->>>>>>> 20d6e094
 
 
 @app.route('/')
@@ -126,27 +114,18 @@
 
 @app.route('/preview', methods=['GET'])
 def preview():
-<<<<<<< HEAD
-    return render_template('preview.html')
+    if 'prefix' not in session:
+        return redirect(url_for('form'))
+
+    uuid = util.generate_uuid() if app.config.get('GENERATE_UUID') else ''
+    return render_template('preview.html', uuid=uuid)
 
 
 @socketio.on('validate', namespace='/preview')
 def validate(data):
     parameters = util.handle_parameters(data)
-    tmp_file = util.get_temp_file()
-
-=======
-    if 'prefix' not in session:
-        return redirect(url_for('form'))
-
-    if request.method == 'GET':
-        # Check config for generating UUID
-        uuid = util.generate_uuid() if app.config.get('GENERATE_UUID') else ''
-        return render_template('preview.html', uuid=uuid)
-
-    parameters = util.handle_parameters(request.form)
-    tmp_file = util.get_temp_file(**session)
->>>>>>> 20d6e094
+    tmp_file = util.get_temp_file(**session)
+
     if not tmp_file.exists():
         app.logger.info('no file')
         emit("finished", {'message': 'no file found'})
@@ -185,7 +164,6 @@
                     repr(exc)
                 ))
 
-<<<<<<< HEAD
             if (line.index % segment_size) == 0:
                 emit('processing', {
                     "total": len(reader),
@@ -194,18 +172,13 @@
                     "progress": round((len(reader) / line.index) * 100)
                 })
 
+    # Save invalid lines to CSV file in tmp
+    util.save_failed_csv(reader, invalid_lines)
+
     emit('finished', {
         "total": len(reader),
         "failed": invalid_lines,
         "successful": len(reader) - invalid_lines,
-=======
-    # Save invalid lines to CSV file in tmp
-    util.save_failed_csv(reader, invalid_lines)
-
-    return {
-        "total": len(reader),
-        "lines_invalid": len(invalid_lines),
->>>>>>> 20d6e094
         "errors": exceptions
     })
 
@@ -221,21 +194,11 @@
     return events['event']
 
 
-<<<<<<< HEAD
 @socketio.on('submit', namespace='/preview')
 def submit(data):
-    tmp_file = util.get_temp_file()
+    tmp_file = util.get_temp_file(**session)
     parameters = util.handle_parameters(data)
     parameters['loadLinesMax'] = 0
-=======
-@app.route('/submit', methods=['POST'])
-def submit():
-    if 'prefix' not in session:
-        return redirect(url_for('form'))
-
-    tmp_file = util.get_temp_file(**session)
-    parameters = util.handle_parameters(request.form)
->>>>>>> 20d6e094
 
     if not tmp_file.exists():
         app.logger.info('no file')
@@ -265,31 +228,23 @@
             else:
                 successful_lines += 1
 
-<<<<<<< HEAD
-            data = {
-                "total": len(reader),
-                "successful": successful_lines,
-                "failed": line.index - successful_lines,
-                "progress": round((line.index + 1) / len(reader) * 100)
-            }
-
             if (line.index % segment_size) == 0:
+                data = {
+                    "total": len(reader),
+                    "successful": successful_lines,
+                    "failed": line.index - successful_lines,
+                    "progress": round((line.index + 1) / len(reader) * 100)
+                }
                 emit('processing', data, namespace="/preview")
+
+    # Save invalid lines to CSV file in tmp
+    util.save_failed_csv(reader, invalid_lines)
 
     emit('finished', {
         'total': len(reader),
         'successful': successful_lines,
         'message': f'Successfully processed {successful_lines} lines.'
     }, namespace="/preview")
-=======
-    # Save invalid lines to CSV file in tmp
-    util.save_failed_csv(reader, invalid_lines)
-
-    return {
-        "successful_lines": len(reader),
-        "lines_invalid": len(invalid_lines),
-    }
->>>>>>> 20d6e094
 
 
 @app.route('/uploads/current')
