--- conflicted
+++ resolved
@@ -1,6 +1,3 @@
-<<<<<<< HEAD
-from flask import Flask
-=======
 # -*- coding: utf-8 -*-
 from flask import Flask, request, jsonify, make_response
 import tempfile
@@ -10,13 +7,10 @@
 
 TEMPORARY_FILES = []
 
->>>>>>> 07796a53
 
 app = Flask('intelmq-webinput-csv')
 
 
-<<<<<<< HEAD
-=======
 @app.route('/')
 def form():
     return('''<html><body>
@@ -66,6 +60,5 @@
     app.run()
 
 
->>>>>>> 07796a53
 if __name__ == "__main__":
     app.run()