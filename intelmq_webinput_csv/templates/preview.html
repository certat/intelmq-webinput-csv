--- conflicted
+++ resolved
@@ -39,7 +39,6 @@
             <div class="container">
                 <div class="columns">
                     <div class="column is-one-quarter">
-<<<<<<< HEAD
                         <div class="block card">
                             <header class="card-header">
                                 <p class="card-header-title">
@@ -68,15 +67,7 @@
                                     </div>
                                 </nav>            
                                 <progress id="progress" class="progress is-info" value="0" max="100" hidden>0%</progress>
-=======
-                        <div class="container">
-                            <p class="subtitle" v-bind:style="paragraphStyle">
-                                {% raw %}{{numberTotal}}{% endraw %} lines in total
-                            </p>
-                            <p class="subtitle" v-bind:style="paragraphStyle">
-                                {% raw %}{{numberFailed}}{% endraw %} lines failed
-                            </p>
-                        </div>
+                            </div>
                         <div class="field" v-if="Object.keys(pipelines).length">
                             <div class="control">
                                 <label class="label">pipeline</label>
@@ -99,7 +90,6 @@
                                         <option v-for="timezone in timezones" :value="timezone">{% raw %}{{timezone}}{% endraw %}</option>
                                     </select>
                                 </div>
->>>>>>> 20d6e094
                             </div>
                         </div>
                         <div class="field">
