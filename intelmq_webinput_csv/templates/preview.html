--- conflicted
+++ resolved
@@ -31,7 +31,6 @@
 {% block subtitle %}{% endblock %}
 
 {% block content %}
-<<<<<<< HEAD
 <form id="form" @change="saveDataInSession()">
     <section class="section">
         <div class="columns">
@@ -39,7 +38,7 @@
                 <div class="card block">
                     <header class="card-header">
                         <p class="card-header-title">
-                            Progress
+                            Status
                         </p>
                     </header>
                     <div class="card-content">
@@ -83,44 +82,6 @@
                                 <select v-model="previewFormData.pipeline">
                                     <option v-for="(key, value) in pipelines" :value="key">{% raw %}{{value}}{% endraw %}</option>
                                 </select>
-=======
-<div class="container">
-
-    <!--parameters-->
-    <form id="form" @change="saveDataInSession()">
-        <section class="section">
-            <div class="container">
-                <div class="columns">
-                    <div class="column is-one-quarter">
-                        <div class="block card">
-                            <header class="card-header">
-                                <p class="card-header-title">
-                                  Status
-                                </p>
-                            </header>
-                            <div class="card-content">
-                                <nav class="level">
-                                    <div class="level-item has-text-centered">
-                                    <div>
-                                        <p class="heading">Total</p>
-                                        <p class="title">{% raw %}{{ numberTotal }}{% endraw %}</p>
-                                    </div>
-                                    </div>
-                                    <div class="level-item has-text-centered">
-                                    <div>
-                                        <p class="heading">Successful</p>
-                                        <p class="title">{% raw %}{{ numberSuccessful }}{% endraw %}</p>
-                                    </div>
-                                    </div>
-                                    <div class="level-item has-text-centered">
-                                    <div>
-                                        <p class="heading">Failed</p>
-                                        <p class="title">{% raw %}{{ numberFailed }}{% endraw %}</p>
-                                    </div>
-                                    </div>
-                                </nav>            
-                                <progress id="progress" class="progress is-info" value="0" max="100" hidden>0%</progress>
->>>>>>> b1a21d9d
                             </div>
                         </div>
                     </div>
