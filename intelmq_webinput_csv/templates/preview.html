{% extends "base.html" %}

{% block js %}
    {{ super() }}

    <script>
        const custom_fields = {
        {% for name, value in config['CUSTOM_INPUT_FIELDS'].items() %}
            {% set jskey = 'custom' + name.title().replace('.', '') %}
            '{{ name }}': '{{ jskey }}',
        {% endfor %}
        };

        {# Set const for Pipeline options if configured #}
        const d_pipelines = {
            {% if config['DESTINATION_PIPELINE_QUEUE'] is mapping %}
                {% for name, value in config.get('DESTINATION_PIPELINE_QUEUE', {}).items() %}
                    "{{ name }}": "{{ value }}",
                {% endfor %}
            {% endif %}
        };

        const d_uuid = '{{ uuid }}';
    </script>

    <script src="{{ url_for('static', filename='plugins/vue-select-1.3.3.js') }}"></script>
    <script src="{{ url_for('static', filename='js/preview.js') }}"></script>
{% endblock %}

{% block title %}Preview{% endblock %}
{% block subtitle %}{% endblock %}

{% block content %}
<<<<<<< HEAD
<!--parameters-->
<form id="form" @change="saveDataInSession()">
    <section class="section">
        <div class="columns">
            <div class="column is-one-fifth">
                <p class="subtitle" v-bind:style="paragraphStyle">
                    {% raw %}{{numberTotal}}{% endraw %} lines in total
                </p>
                <p class="subtitle" v-bind:style="paragraphStyle">
                    {% raw %}{{numberFailed}}{% endraw %} lines failed
                </p>
                <div class="field" v-if="Object.keys(pipelines).length">
                    <div class="control">
                        <label class="label">pipeline</label>
                        <div class="select">
                            <select v-model="previewFormData.pipeline">
                                <option v-for="(key, value) in pipelines" :value="key">{% raw %}{{value}}{% endraw %}</option>
                            </select>
                        </div>
=======
<div class="container">

    <!--parameters-->
    <form id="form" @change="saveDataInSession()">
        <section class="section">
            <div class="container">
                <div class="columns">
                    <div class="column is-one-quarter">
                        <div class="container">
                            <p class="subtitle" v-bind:style="paragraphStyle">
                                {% raw %}{{numberTotal}}{% endraw %} lines in total
                            </p>
                            <p class="subtitle" v-bind:style="paragraphStyle">
                                {% raw %}{{numberFailed}}{% endraw %} lines failed
                            </p>
                        </div>
                        <div class="field">
                            <div class="control">
                                <label class="label">timezone</label>
                                <div class="select">
                                    <select v-model="previewFormData.timezone">
                                        <option v-for="timezone in timezones" :value="timezone">{% raw %}{{timezone}}{% endraw %}</option>
                                    </select>
                                </div>
                            </div>
                        </div>
                        <nav class="panel">
                            <p class="panel-heading">
                                Options
                            </p>
                            <div class="panel-block">
                                <div class="control">
                                    <label class="label">timezone</label>
                                    <div class="select">
                                        <select v-model="previewFormData.timezone">
                                            <option v-for="timezone in timezones" :value="timezone">{% raw %}{{timezone}}{% endraw %}</option>
                                        </select>
                                    </div>
                                </div>
                            </div>
                            <div class="panel-block">
                                <div class="control">
                                    <label class="label">dry run</label>
                                    <input type="checkbox" v-model="previewFormData.dryRun">
                                </div>
                            </div>
                            <br>
                            <div class="panel-block">
                                <p class="subtitle">Constant fields (fallback):</p>
                            </div>
                            <div class="panel-block">
                                <div class="control">
                                    <label class="label">classification type</label>
                                    <div class="select">
                                        <select v-model="previewFormData.classificationType" v-on:change="classificationTypeChange">
                                            <option disabled value="">select ...</option>
                                            <option v-for="type in classificationTypes" :value="type">{% raw %}{{type}}{% endraw %}</option>
                                        </select>
                                    </div>
                                    <div><p>Taxonomy: <span id="resulting-taxonomy">select type</span></p></div>
                                </div>
                            </div>

                            {% for name, value in config['CUSTOM_INPUT_FIELDS'].items() %}
                                {% set jskey = 'custom' + name.title().replace('.', '') %}
                                <div class="panel-block">
                                    <div class="control">
                                        <label class="label">{{ name }}</label>
                                        <input class="input" type="text" placeholder="{{ name }}" v-model="previewFormData.{{ jskey }}">
                                    </div>
                                </div>
                            {% endfor %}

                        </nav>
>>>>>>> 650e7706
                    </div>
                </div>
                <div class="field" v-if="previewFormData.uuid">
                    <div class="control">
                        <label class="label">UUID</label>
                        <input class="input" type="text" placeholder="previewFormData.uuid" v-model="previewFormData.uuid" readonly>
                    </div>
                </div>
                <div class="field">
                    <div class="control">
                        <label class="label">timezone</label>
                        <div class="select">
                            <select v-model="previewFormData.timezone">
                                <option v-for="timezone in timezones" :value="timezone">{% raw %}{{timezone}}{% endraw %}</option>
                            </select>
                        </div>
                    </div>
                </div>
                <div class="field">
                    <div class="control">
                        <label class="label">dry run</label>
                        <input type="checkbox" v-model="previewFormData.dryRun">
                    </div>
                </div>
                <br>
                <div class="content">
                    <p class="subtitle">Constant fields (fallback):</p>
                </div>
                <div class="field">
                    <div class="control">
                        <label class="label">classification type</label>
                        <div class="select">
                            <select v-model="previewFormData.classificationType" v-on:change="classificationTypeChange">
                                <option disabled value="">select ...</option>
                                <option v-for="type in classificationTypes" :value="type">{% raw %}{{type}}{% endraw %}</option>
                            </select>
                        </div>
                        <div><p>Taxonomy: <span id="resulting-taxonomy">select type</span></p></div>
                    </div>
                </div>

                {% for name, value in config['CUSTOM_INPUT_FIELDS'].items() %}
                    {% set jskey = 'custom' + name.title().replace('.', '') %}
                    <div class="field">
                        <div class="control">
                            <label class="label">{{ name }}</label>
                            <input class="input" type="text" placeholder="{{ name }}" v-model="previewFormData.{{ jskey }}">
                        </div>
                    </div>
                {% endfor %}
                <section class="section">
                    <div class="field is-grouped">
                        <div class="control">
                            <button id="failedButton" class="button is-danger" type="button" v-on:click="failedButtonClicked($event)" disabled>Failed lines</button>
                        </div>
                        <div class="control">
                            <button id="refreshButton" class="button is-info" type="button" v-on:click="refreshButtonClicked($event)">Validate table</button>
                        </div>
                        <div class="control">
                            <button id="submitButton" class="button is-success" type="button" v-on:click="submitButtonClicked($event)">Submit</button>
                        </div>
                    </div>
                </section>
            </div>
            <div class="column is-full">
                <table class="table is-bordered is-striped" id="dataTable">
                    <thead style="background-color:#e6ffff">
                        <tr>
                            <th style="text-align:center;vertical-align:middle" v-for="selectGroup in customDhoFields">
                                <div class="select">
                                    <v-select taggable :options="selectGroup"></v-select>
                                </div>
                            </th>
                        </tr>
                        <tr>
                            <th title="Use this column" style="text-align:center;vertical-align:middle" v-for="bool in customUseColumns">
                                <input type="checkbox" v-bind:checked="bool" />
                            </th>
                        </tr>
                        <tr v-show="hasHeader" v-for="line in headerContent">
                            <th v-for="cell in line" style="text-align:center;vertical-align:middle">
                                {% raw %}{{cell}}{% endraw %}
                            </th>
                        </tr>
                    </thead>
                    <tbody>
                        <tr v-for="line in bodyContent">
                            <td v-for="cell in line">
                                {% raw %}{{cell}}{% endraw %}
                            </td>
                        </tr>
                    </tbody>
                </table>
            </div>
            <div class="column is-one-eighth">
            </div>
        </div>
    </section>
</form>
{% endblock %}<|MERGE_RESOLUTION|>--- conflicted
+++ resolved
@@ -31,153 +31,105 @@
 {% block subtitle %}{% endblock %}
 
 {% block content %}
-<<<<<<< HEAD
-<!--parameters-->
 <form id="form" @change="saveDataInSession()">
     <section class="section">
         <div class="columns">
-            <div class="column is-one-fifth">
-                <p class="subtitle" v-bind:style="paragraphStyle">
-                    {% raw %}{{numberTotal}}{% endraw %} lines in total
-                </p>
-                <p class="subtitle" v-bind:style="paragraphStyle">
-                    {% raw %}{{numberFailed}}{% endraw %} lines failed
-                </p>
-                <div class="field" v-if="Object.keys(pipelines).length">
-                    <div class="control">
-                        <label class="label">pipeline</label>
-                        <div class="select">
-                            <select v-model="previewFormData.pipeline">
-                                <option v-for="(key, value) in pipelines" :value="key">{% raw %}{{value}}{% endraw %}</option>
-                            </select>
+            <div class="column is-one-quarter">
+                <div class="card block">
+                    <header class="card-header">
+                        <p class="card-header-title">
+                            Progress
+                        </p>
+                    </header>
+                    <div class="card-content">
+                        <nav class="level">
+                            <div class="level-item has-text-centered">
+                            <div>
+                                <p class="heading">Total</p>
+                                <p class="title">{% raw %}{{ numberTotal }}{% endraw %}</p>
+                            </div>
+                            </div>
+                            <div class="level-item has-text-centered">
+                            <div>
+                                <p class="heading">Successful</p>
+                                <p class="title">{% raw %}{{ numberSuccessful }}{% endraw %}</p>
+                            </div>
+                            </div>
+                            <div class="level-item has-text-centered">
+                            <div>
+                                <p class="heading">Failed</p>
+                                <p class="title">{% raw %}{{ numberFailed }}{% endraw %}</p>
+                            </div>
+                            </div>
+                        </nav>            
+                        <progress id="progress" class="progress is-info" value="0" max="100" hidden>0%</progress>
+                    </div>
+                </div>
+                <nav class="panel">
+                    <p class="panel-heading">
+                        Options
+                    </p>
+                    <div class="panel-block" v-if="previewFormData.uuid">
+                        <div class="control">
+                            <label class="label">UUID</label>
+                            <input class="input" type="text" placeholder="previewFormData.uuid" v-model="previewFormData.uuid" readonly>
                         </div>
-=======
-<div class="container">
-
-    <!--parameters-->
-    <form id="form" @change="saveDataInSession()">
-        <section class="section">
-            <div class="container">
-                <div class="columns">
-                    <div class="column is-one-quarter">
-                        <div class="container">
-                            <p class="subtitle" v-bind:style="paragraphStyle">
-                                {% raw %}{{numberTotal}}{% endraw %} lines in total
-                            </p>
-                            <p class="subtitle" v-bind:style="paragraphStyle">
-                                {% raw %}{{numberFailed}}{% endraw %} lines failed
-                            </p>
-                        </div>
-                        <div class="field">
-                            <div class="control">
-                                <label class="label">timezone</label>
-                                <div class="select">
-                                    <select v-model="previewFormData.timezone">
-                                        <option v-for="timezone in timezones" :value="timezone">{% raw %}{{timezone}}{% endraw %}</option>
-                                    </select>
-                                </div>
+                    </div>
+                    <div class="panel-block" v-if="Object.keys(pipelines).length">
+                        <div class="control">
+                            <label class="label">pipeline</label>
+                            <div class="select">
+                                <select v-model="previewFormData.pipeline">
+                                    <option v-for="(key, value) in pipelines" :value="key">{% raw %}{{value}}{% endraw %}</option>
+                                </select>
                             </div>
                         </div>
-                        <nav class="panel">
-                            <p class="panel-heading">
-                                Options
-                            </p>
-                            <div class="panel-block">
-                                <div class="control">
-                                    <label class="label">timezone</label>
-                                    <div class="select">
-                                        <select v-model="previewFormData.timezone">
-                                            <option v-for="timezone in timezones" :value="timezone">{% raw %}{{timezone}}{% endraw %}</option>
-                                        </select>
-                                    </div>
-                                </div>
+                    </div>
+                    <div class="panel-block">
+                        <div class="control">
+                            <label class="label">timezone</label>
+                            <div class="select">
+                                <select v-model="previewFormData.timezone">
+                                    <option v-for="timezone in timezones" :value="timezone">{% raw %}{{timezone}}{% endraw %}</option>
+                                </select>
                             </div>
-                            <div class="panel-block">
-                                <div class="control">
-                                    <label class="label">dry run</label>
-                                    <input type="checkbox" v-model="previewFormData.dryRun">
-                                </div>
-                            </div>
-                            <br>
-                            <div class="panel-block">
-                                <p class="subtitle">Constant fields (fallback):</p>
-                            </div>
-                            <div class="panel-block">
-                                <div class="control">
-                                    <label class="label">classification type</label>
-                                    <div class="select">
-                                        <select v-model="previewFormData.classificationType" v-on:change="classificationTypeChange">
-                                            <option disabled value="">select ...</option>
-                                            <option v-for="type in classificationTypes" :value="type">{% raw %}{{type}}{% endraw %}</option>
-                                        </select>
-                                    </div>
-                                    <div><p>Taxonomy: <span id="resulting-taxonomy">select type</span></p></div>
-                                </div>
-                            </div>
-
-                            {% for name, value in config['CUSTOM_INPUT_FIELDS'].items() %}
-                                {% set jskey = 'custom' + name.title().replace('.', '') %}
-                                <div class="panel-block">
-                                    <div class="control">
-                                        <label class="label">{{ name }}</label>
-                                        <input class="input" type="text" placeholder="{{ name }}" v-model="previewFormData.{{ jskey }}">
-                                    </div>
-                                </div>
-                            {% endfor %}
-
-                        </nav>
->>>>>>> 650e7706
-                    </div>
-                </div>
-                <div class="field" v-if="previewFormData.uuid">
-                    <div class="control">
-                        <label class="label">UUID</label>
-                        <input class="input" type="text" placeholder="previewFormData.uuid" v-model="previewFormData.uuid" readonly>
-                    </div>
-                </div>
-                <div class="field">
-                    <div class="control">
-                        <label class="label">timezone</label>
-                        <div class="select">
-                            <select v-model="previewFormData.timezone">
-                                <option v-for="timezone in timezones" :value="timezone">{% raw %}{{timezone}}{% endraw %}</option>
-                            </select>
                         </div>
                     </div>
-                </div>
-                <div class="field">
-                    <div class="control">
-                        <label class="label">dry run</label>
-                        <input type="checkbox" v-model="previewFormData.dryRun">
-                    </div>
-                </div>
-                <br>
-                <div class="content">
-                    <p class="subtitle">Constant fields (fallback):</p>
-                </div>
-                <div class="field">
-                    <div class="control">
-                        <label class="label">classification type</label>
-                        <div class="select">
-                            <select v-model="previewFormData.classificationType" v-on:change="classificationTypeChange">
-                                <option disabled value="">select ...</option>
-                                <option v-for="type in classificationTypes" :value="type">{% raw %}{{type}}{% endraw %}</option>
-                            </select>
-                        </div>
-                        <div><p>Taxonomy: <span id="resulting-taxonomy">select type</span></p></div>
-                    </div>
-                </div>
-
-                {% for name, value in config['CUSTOM_INPUT_FIELDS'].items() %}
-                    {% set jskey = 'custom' + name.title().replace('.', '') %}
-                    <div class="field">
+                    <div class="panel-block">
                         <div class="control">
-                            <label class="label">{{ name }}</label>
-                            <input class="input" type="text" placeholder="{{ name }}" v-model="previewFormData.{{ jskey }}">
+                            <label class="label">dry run</label>
+                            <input type="checkbox" v-model="previewFormData.dryRun">
                         </div>
                     </div>
-                {% endfor %}
-                <section class="section">
+                    <br>
+                    <div class="panel-block">
+                        <p class="subtitle">Constant fields (fallback):</p>
+                    </div>
+                    <div class="panel-block">
+                        <div class="control">
+                            <label class="label">classification type</label>
+                            <div class="select">
+                                <select v-model="previewFormData.classificationType" v-on:change="classificationTypeChange">
+                                    <option disabled value="">select ...</option>
+                                    <option v-for="type in classificationTypes" :value="type">{% raw %}{{type}}{% endraw %}</option>
+                                </select>
+                            </div>
+                            <div><p>Taxonomy: <span id="resulting-taxonomy">select type</span></p></div>
+                        </div>
+                    </div>
+
+                    {% for name, value in config['CUSTOM_INPUT_FIELDS'].items() %}
+                        {% set jskey = 'custom' + name.title().replace('.', '') %}
+                        <div class="panel-block">
+                            <div class="control">
+                                <label class="label">{{ name }}</label>
+                                <input class="input" type="text" placeholder="{{ name }}" v-model="previewFormData.{{ jskey }}">
+                            </div>
+                        </div>
+                    {% endfor %}
+
+                </nav>
+                <div class="container">
                     <div class="field is-grouped">
                         <div class="control">
                             <button id="failedButton" class="button is-danger" type="button" v-on:click="failedButtonClicked($event)" disabled>Failed lines</button>
@@ -189,7 +141,7 @@
                             <button id="submitButton" class="button is-success" type="button" v-on:click="submitButtonClicked($event)">Submit</button>
                         </div>
                     </div>
-                </section>
+                </div>
             </div>
             <div class="column is-full">
                 <table class="table is-bordered is-striped" id="dataTable">
