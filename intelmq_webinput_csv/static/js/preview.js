/*
 * Copyright (c) 2017-2018 nic.at GmbH <wagner@cert.at>
 * SPDX-License-Identifier: AGPL-3.0
 */
Vue.component('v-select', VueSelect.VueSelect)
var vm_preview = new Vue({
    el: '#CSVapp',

    data: {
        numberTotal: 0,
        numberFailed: 0,
        servedUseColumns: [],
        servedColumnTypes: [],
        paragraphStyle: {
            color: 'black',
        },
        classificationTypes: [],
        classificationMapping: {},
        servedDhoFields: [],
        customDhoFields: [],
        customUseColumns: [],
        finishedRequests: [],
        previewFormData: {
            timezone: '+00:00',
            classificationType: 'test',
            dryRun: true,
            useColumn: 0,
            columns: 'source.ip',
        },
        hasHeader: JSON.parse(sessionStorage.hasHeader),
        headerContent: [],
        bodyContent: [],
    },
    computed: {
        timezones: function () {
            var timezones_list = [];

            // write hours to array
            for (var i = -12; i <= 12; i++) {
                var timeZoneString = '';
                if (i < 0) {
                    if ((i / -10) < 1) {
                        timeZoneString = '-0' + (-i);
                        timezones_list.push(timeZoneString);
                    } else {
                        timezones_list.push(i.toString());
                    }
                } else {
                    if ((i / 10) < 1) {
                        timeZoneString = '+0' + i;
                        timezones_list.push(timeZoneString);
                    } else {
                        timezones_list.push('+' + i.toString());
                    }
                }
            }

            // concat minutes to existing hours
            for (var i = 0; i < timezones_list.length; i++) {
                timezones_list[i] = timezones_list[i] + ':00';
            }

            return timezones_list;
        },
    },
    methods: {
        loadFile: function (url, callback) {
            $.getJSON(url)
                .done(function (json) {
                    callback(json);
                })
                .fail(function (jqxhr, textStatus, error) {
                    var err = textStatus + ", " + error;
                    callback({});
                });
        },
        loadClassificationTypes: function (classificationTypes) {
            this.classificationMapping = classificationTypes
            this.classificationTypes = Object.keys(classificationTypes);
            this.completeRequest('types');
        },
        loadServedDhoFields: function (servedDhoFields) {
            this.servedDhoFields = servedDhoFields;
            this.completeRequest('fields');
        },
        getClassificationTypes: function () {
            this.dispatchRequest(BASE_URL + '/classification/types', this.loadClassificationTypes, 'types');
        },
        getServedDhoFields: function () {
            this.dispatchRequest(BASE_URL + '/harmonization/event/fields', this.loadServedDhoFields, 'fields');
        },
        dispatchRequest: function (url, callback, key) {
            this.loadFile(url, callback);
            this.finishedRequests[key] = false;
        },
        completeRequest: function (url) {
            this.finishedRequests[url] = true;
            this.checkAllRequestsFinished();
        },
        checkAllRequestsFinished: function () {
            var allFinished = true;
            for (key in this.finishedRequests) {
                if (!this.finishedRequests[key]) {
                    allFinished = false;
                    break;
                }
            }

            if (allFinished) {
                this.setPredefinedData();
            }
        },
        readBody: function (xhr) {
            var data;
            if (!xhr.responseType || xhr.responseType === "text") {
                data = xhr.responseText;
            } else if (xhr.responseType === "document") {
                data = xhr.responseXML;
            } else {
                data = xhr.response;
            }
            return data;
        },
        submitButtonClicked: function (e) {
            var button = $(e.target);
            button.addClass("is-loading");

            $('body,html').animate({
                scrollTop: 0
            }, 800);

            this.getColumns();
            this.getUseColumn();

            var formData = new FormData();

            formData.append('timezone', this.previewFormData.timezone);
            formData.append('classification.type', this.previewFormData.classificationType);
            formData.append('dryrun', this.previewFormData.dryRun);
            formData.append('use_column', this.previewFormData.useColumn);
            formData.append('columns', this.previewFormData.columns);

            // custom_fields defined in HTML
            for (field_name in custom_fields) {
                jskey = custom_fields[field_name];
                formData.append('custom_'+field_name, this.previewFormData[jskey]);
                this.previewFormData[jskey] = field_name;
            }

            // obligatory data -> from upload form
            formData.append('delimiter', sessionStorage.delimiter);
            formData.append('quotechar', sessionStorage.quotechar);
            formData.append('use_header', sessionStorage.useHeader);
            formData.append('has_header', sessionStorage.hasHeader);

            // optional data -> from upload form
            formData.append('skipInitialSpace', sessionStorage.skipInitialSpace);
            formData.append('skipInitialLines', sessionStorage.skipInitialLines);
            formData.append('loadLinesMax', sessionStorage.loadLinesMax);


            this.saveDataInSession();

            var request = new XMLHttpRequest();
            var self = this;

            request.onreadystatechange = function () {
                if (request.readyState == XMLHttpRequest.DONE) {
                    var submitResponse = self.readBody(request);
<<<<<<< HEAD
                    alert(submitResponse);
                    button.removeClass("is-loading");
=======
                    submitResponse = JSON.parse(submitResponse);
                    alert(submitResponse['message']);
>>>>>>> fe6fc4c7
                }
            };

            request.open('POST', BASE_URL + '/submit');
            request.send(formData);
        },
        refreshButtonClicked: function (e) {
            var button = $(e.target);
            button.addClass("is-loading");

            $('body,html').animate({
                scrollTop: 0
            }, 800);

            this.getColumns();
            this.getUseColumn();

            var formData = new FormData();

            formData.append('timezone', this.previewFormData.timezone);
            formData.append('classification.type', this.previewFormData.classificationType);
            formData.append('dryrun', this.previewFormData.dryRun);
            formData.append('use_column', this.previewFormData.useColumn);
            formData.append('columns', this.previewFormData.columns);

            // custom_fields defined in HTML
            for (field_name in custom_fields) {
                jskey = custom_fields[field_name];
                formData.append('custom_'+field_name, this.previewFormData[jskey]);
                this.previewFormData[jskey] = field_name;
            }

            // obligatory data -> from upload form
            formData.append('delimiter', sessionStorage.delimiter);
            formData.append('quotechar', sessionStorage.quotechar);
            formData.append('use_header', sessionStorage.useHeader);
            formData.append('has_header', sessionStorage.hasHeader);

            // optional data -> from upload form
            formData.append('skipInitialSpace', sessionStorage.skipInitialSpace);
            formData.append('skipInitialLines', sessionStorage.skipInitialLines);
            formData.append('loadLinesMax', sessionStorage.loadLinesMax);


            this.saveDataInSession();

            var request = new XMLHttpRequest();
            var self = this;

            request.onreadystatechange = function () {
                if (request.readyState == XMLHttpRequest.DONE) {
                    var previewResponse = self.readBody(request);
                    sessionStorage.setItem('previewResponse', previewResponse);

                    previewResponse = JSON.parse(previewResponse);
                    self.numberFailed = previewResponse.lines_invalid;
                    self.numberTotal = previewResponse.total;

                    self.highlightErrors(previewResponse);
                    button.removeClass("is-loading");
                }
            };

            request.open('POST', BASE_URL + '/preview');
            request.send(formData);
        },
        saveDataInSession: function () {
            this.getColumns();
            this.getUseColumn();
            for (key in this.previewFormData) {
                sessionStorage.setItem(key, this.previewFormData[key]);
            }
        },
        loadDataFromSession: function () {
            for (key in this.previewFormData) {
                if (sessionStorage.getItem(key) === null) {
                    continue;
                } else {
                    try {
                        this.previewFormData[key] = JSON.parse(sessionStorage.getItem(key));
                    } catch (e) {
                        this.previewFormData[key] = sessionStorage.getItem(key);
                    }
                }
            }
        },
        getColumns: function () {
            this.previewFormData.columns = [];
            var dataTable = $('#dataTable')[0];
            var numberOfColumns = dataTable.rows[0].cells.length;

            for (var i = 0; i < numberOfColumns; i++) {
                var cell = dataTable.rows[0].cells[i];
                selectedValue = cell.firstChild.firstChild.firstChild.firstChild.firstChild.firstChild;
                if (null === selectedValue) {
                    value = null;
                } else {
                    value = selectedValue.data.trim()
                }
                this.previewFormData.columns.push(value);
            }
        },
        getUseColumn: function () {
            this.previewFormData.useColumn = [];
            var dataTable = $('#dataTable')[0];
            var numberOfColumns = dataTable.rows[0].cells.length;

            for (var i = 0; i < numberOfColumns; i++) {
                var cell = dataTable.rows[1].cells[i];
                this.previewFormData.useColumn.push($('input', cell)[0].checked);
            }

            if (this.previewFormData.useColumn.length > 0) {
                this.customUseColumns = this.previewFormData.useColumn;
            }
        },
        resetTableColor: function () {
            var rows = $('#dataTable > tbody')[0].rows.length;
            var columns = $('#dataTable > tbody')[0].rows[0].cells.length;

            for (var i = 0; i < columns; i++) {
                for (var j = 0; j < rows; j++) {
                    try {
                        $('#dataTable > tbody')[0].rows[j].cells[i].removeAttribute('style')
                    } catch (err) {}  // Cell may not exist
                }
            }
        },
        highlightErrors: function (data) {
            this.resetTableColor();
            var rows = $('#dataTable > tbody')[0].rows.length;

            if (data.errors.length === 0) {
                this.paragraphStyle.color = '#00cc00'
            } else {
                this.paragraphStyle.color = '#cc0000'
            }

            for (var i = 0; i < data.errors.length; i++) {
                if (data.errors[i][0] >= rows) {
                    continue;  // Row is not shown in preview
                }
                $('#dataTable > tbody')[0].rows[data.errors[i][0]].cells[data.errors[i][1]].setAttribute('style', 'background-color: #ffcccc')
            }
        },
        splitUploadResponse: function () {
            var uploadResponse = sessionStorage.getItem('uploadResponse');
            uploadResponse = JSON.parse(uploadResponse);
            if (uploadResponse == "") return;

            if (this.hasHeader) {
                this.headerContent = uploadResponse.preview.splice(0, 1);
                this.bodyContent = uploadResponse.preview;
            } else {
                this.headerContent = [];
                this.bodyContent = uploadResponse.preview;
            }

            this.servedColumnTypes = uploadResponse.column_types;
            this.servedUseColumns = uploadResponse.use_column;
        },
        fillCustomDhoFields: function () {
            for (index in this.servedColumnTypes) {
                if (this.servedColumnTypes[index] === null) {
                    this.customDhoFields.push(Object.keys(this.servedDhoFields));
                } else {
                    this.customDhoFields.push(Object.keys(this.getDhoListOfType(this.servedColumnTypes[index])));
                }
            }
        },
        fillCustomUseColumns: function () {
            this.customUseColumns = this.servedUseColumns;
        },
        setPredefinedData: function () {
            this.fillCustomDhoFields();
            this.fillCustomUseColumns();
        },
        getDhoListOfType: function (type) {
            var dhoList = {};
            for (key in this.servedDhoFields) {
                if (this.servedDhoFields[key].type === type) {
                    dhoList[key] = this.servedDhoFields[key];
                }
            }
            return dhoList;
        },
        classificationTypeChange: function (event) {
            $("#resulting-taxonomy")[0].innerText = this.classificationMapping[event.target.value]
        }
    },
    beforeMount() {
        // custom_fields defined in HTML
        for (field_name in custom_fields) {
            jskey = custom_fields[field_name];
            this.previewFormData[jskey] = field_name;
        }

        this.getServedDhoFields();
        this.getClassificationTypes();
        this.loadDataFromSession();
        this.splitUploadResponse();
    },
});<|MERGE_RESOLUTION|>--- conflicted
+++ resolved
@@ -166,14 +166,9 @@
 
             request.onreadystatechange = function () {
                 if (request.readyState == XMLHttpRequest.DONE) {
-                    var submitResponse = self.readBody(request);
-<<<<<<< HEAD
-                    alert(submitResponse);
-                    button.removeClass("is-loading");
-=======
                     submitResponse = JSON.parse(submitResponse);
                     alert(submitResponse['message']);
->>>>>>> fe6fc4c7
+                    button.removeClass("is-loading")
                 }
             };
 
