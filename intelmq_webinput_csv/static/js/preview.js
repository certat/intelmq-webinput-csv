/*
 * Copyright (c) 2017-2018 nic.at GmbH <wagner@cert.at>
 * SPDX-License-Identifier: AGPL-3.0
 */
Vue.component('v-select', VueSelect.VueSelect)
var vm_preview = new Vue({
    el: '#CSVapp',

    data: {
        numberTotal: 0,
        numberFailed: 0,
        servedUseColumns: [],
        servedColumnTypes: [],
        paragraphStyle: {
            color: 'black',
        },
        classificationTypes: [],
        classificationMapping: {},
        servedDhoFields: [],
        customDhoFields: [],
        customUseColumns: [],
        finishedRequests: [],
        previewFormData: {
            timezone: '+00:00',
            classificationType: 'test',
            dryRun: true,
            useColumn: 0,
            columns: 'source.ip',
<<<<<<< HEAD
            pipeline: ''
=======
            uuid: d_uuid
>>>>>>> 94e0704d
        },
        hasHeader: JSON.parse(sessionStorage.hasHeader),
        headerContent: [],
        bodyContent: [],
        pipelines: d_pipelines
    },
    computed: {
        timezones: function () {
            var timezones_list = [];

            // write hours to array
            for (var i = -12; i <= 12; i++) {
                var timeZoneString = '';
                if (i < 0) {
                    if ((i / -10) < 1) {
                        timeZoneString = '-0' + (-i);
                        timezones_list.push(timeZoneString);
                    } else {
                        timezones_list.push(i.toString());
                    }
                } else {
                    if ((i / 10) < 1) {
                        timeZoneString = '+0' + i;
                        timezones_list.push(timeZoneString);
                    } else {
                        timezones_list.push('+' + i.toString());
                    }
                }
            }

            // concat minutes to existing hours
            for (var i = 0; i < timezones_list.length; i++) {
                timezones_list[i] = timezones_list[i] + ':00';
            }

            return timezones_list;
        },
    },
    methods: {
        loadFile: function (url, callback) {
            $.getJSON(url)
                .done(function (json) {
                    callback(json);
                })
                .fail(function (jqxhr, textStatus, error) {
                    var err = textStatus + ", " + error;
                    callback({});
                });
        },
        loadClassificationTypes: function (classificationTypes) {
            this.classificationMapping = classificationTypes
            this.classificationTypes = Object.keys(classificationTypes);
            this.completeRequest('types');
        },
        loadServedDhoFields: function (servedDhoFields) {
            this.servedDhoFields = servedDhoFields;
            this.completeRequest('fields');
        },
        getClassificationTypes: function () {
            this.dispatchRequest(BASE_URL + '/classification/types', this.loadClassificationTypes, 'types');
        },
        getServedDhoFields: function () {
            this.dispatchRequest(BASE_URL + '/harmonization/event/fields', this.loadServedDhoFields, 'fields');
        },
        dispatchRequest: function (url, callback, key) {
            this.loadFile(url, callback);
            this.finishedRequests[key] = false;
        },
        completeRequest: function (url) {
            this.finishedRequests[url] = true;
            this.checkAllRequestsFinished();
        },
        checkAllRequestsFinished: function () {
            var allFinished = true;
            for (key in this.finishedRequests) {
                if (!this.finishedRequests[key]) {
                    allFinished = false;
                    break;
                }
            }

            if (allFinished) {
                this.setPredefinedData();
            }
        },
        readBody: function (xhr) {
            var data;
            if (!xhr.responseType || xhr.responseType === "text") {
                data = xhr.responseText;
            } else if (xhr.responseType === "document") {
                data = xhr.responseXML;
            } else {
                data = xhr.response;
            }
            return data;
        },
        submitButtonClicked: function () {
            $('body,html').animate({
                scrollTop: 0
            }, 800);

            this.getColumns();
            this.getUseColumn();

            var formData = new FormData();

            formData.append('timezone', this.previewFormData.timezone);
            formData.append('uuid', this.previewFormData.uuid);
            formData.append('classification.type', this.previewFormData.classificationType);
            formData.append('dryrun', this.previewFormData.dryRun);
            formData.append('use_column', this.previewFormData.useColumn);
            formData.append('columns', this.previewFormData.columns);
            formData.append('pipeline', this.previewFormData.pipeline);

            // custom_fields defined in HTML
            for (field_name in custom_fields) {
                jskey = custom_fields[field_name];
                formData.append('custom_'+field_name, this.previewFormData[jskey]);
                this.previewFormData[jskey] = field_name;
            }

            // obligatory data -> from upload form
            formData.append('delimiter', sessionStorage.delimiter);
            formData.append('quotechar', sessionStorage.quotechar);
            formData.append('use_header', sessionStorage.useHeader);
            formData.append('has_header', sessionStorage.hasHeader);

            // optional data -> from upload form
            formData.append('skipInitialSpace', sessionStorage.skipInitialSpace);
            formData.append('skipInitialLines', sessionStorage.skipInitialLines);
            formData.append('loadLinesMax', sessionStorage.loadLinesMax);


            this.saveDataInSession();

            var request = new XMLHttpRequest();
            var self = this;

            request.onreadystatechange = function () {
                if (request.readyState == XMLHttpRequest.DONE) {
                    var submitResponse = self.readBody(request);
                    submitResponse = JSON.parse(submitResponse);
                    alert(submitResponse['message']);
                }
            };

            request.open('POST', BASE_URL + '/submit');
            request.send(formData);
        },
        refreshButtonClicked: function () {
            $('body,html').animate({
                scrollTop: 0
            }, 800);

            this.getColumns();
            this.getUseColumn();

            var formData = new FormData();

            formData.append('pipeline', []);
            formData.append('timezone', this.previewFormData.timezone);
            formData.append('classification.type', this.previewFormData.classificationType);
            formData.append('dryrun', this.previewFormData.dryRun);
            formData.append('use_column', this.previewFormData.useColumn);
            formData.append('columns', this.previewFormData.columns);

            // custom_fields defined in HTML
            for (field_name in custom_fields) {
                jskey = custom_fields[field_name];
                formData.append('custom_'+field_name, this.previewFormData[jskey]);
                this.previewFormData[jskey] = field_name;
            }

            // obligatory data -> from upload form
            formData.append('delimiter', sessionStorage.delimiter);
            formData.append('quotechar', sessionStorage.quotechar);
            formData.append('use_header', sessionStorage.useHeader);
            formData.append('has_header', sessionStorage.hasHeader);

            // optional data -> from upload form
            formData.append('skipInitialSpace', sessionStorage.skipInitialSpace);
            formData.append('skipInitialLines', sessionStorage.skipInitialLines);
            formData.append('loadLinesMax', sessionStorage.loadLinesMax);


            this.saveDataInSession();

            var request = new XMLHttpRequest();
            var self = this;

            request.onreadystatechange = function () {
                if (request.readyState == XMLHttpRequest.DONE) {
                    var previewResponse = self.readBody(request);
                    sessionStorage.setItem('previewResponse', previewResponse);

                    previewResponse = JSON.parse(previewResponse);
                    self.numberFailed = previewResponse.lines_invalid;
                    self.numberTotal = previewResponse.total;

                    self.highlightErrors(previewResponse);
                }
            };

            request.open('POST', BASE_URL + '/preview');
            request.send(formData);
        },
        saveDataInSession: function () {
            this.getColumns();
            this.getUseColumn();
            for (key in this.previewFormData) {
                sessionStorage.setItem(key, this.previewFormData[key]);
            }
        },
        loadDataFromSession: function () {
            for (key in this.previewFormData) {
                if (sessionStorage.getItem(key) === null || key === 'uuid') {
                    continue;
                } else {
                    try {
                        this.previewFormData[key] = JSON.parse(sessionStorage.getItem(key));
                    } catch (e) {
                        this.previewFormData[key] = sessionStorage.getItem(key);
                    }
                }
            }
        },
        getColumns: function () {
            this.previewFormData.columns = [];
            var dataTable = $('#dataTable')[0];
            var numberOfColumns = dataTable.rows[0].cells.length;

            for (var i = 0; i < numberOfColumns; i++) {
                var cell = dataTable.rows[0].cells[i];
                selectedValue = cell.firstChild.firstChild.firstChild.firstChild.firstChild.firstChild;
                if (null === selectedValue) {
                    value = null;
                } else {
                    value = selectedValue.data.trim()
                }
                this.previewFormData.columns.push(value);
            }
        },
        getUseColumn: function () {
            this.previewFormData.useColumn = [];
            var dataTable = $('#dataTable')[0];
            var numberOfColumns = dataTable.rows[0].cells.length;

            for (var i = 0; i < numberOfColumns; i++) {
                var cell = dataTable.rows[1].cells[i];
                this.previewFormData.useColumn.push($('input', cell)[0].checked);
            }

            if (this.previewFormData.useColumn.length > 0) {
                this.customUseColumns = this.previewFormData.useColumn;
            }
        },
        resetTableColor: function () {
            var rows = $('#dataTable > tbody')[0].rows.length;
            var columns = $('#dataTable > tbody')[0].rows[0].cells.length;

            for (var i = 0; i < columns; i++) {
                for (var j = 0; j < rows; j++) {
                    try {
                        $('#dataTable > tbody')[0].rows[j].cells[i].removeAttribute('style')
                    } catch (err) {}  // Cell may not exist
                }
            }
        },
        highlightErrors: function (data) {
            this.resetTableColor();
            var rows = $('#dataTable > tbody')[0].rows.length;

            if (data.errors.length === 0) {
                this.paragraphStyle.color = '#00cc00'
            } else {
                this.paragraphStyle.color = '#cc0000'
            }

            for (var i = 0; i < data.errors.length; i++) {
                if (data.errors[i][0] >= rows) {
                    continue;  // Row is not shown in preview
                }
                $('#dataTable > tbody')[0].rows[data.errors[i][0]].cells[data.errors[i][1]].setAttribute('style', 'background-color: #ffcccc')
            }
        },
        splitUploadResponse: function () {
            var uploadResponse = sessionStorage.getItem('uploadResponse');
            uploadResponse = JSON.parse(uploadResponse);
            if (uploadResponse == "") return;

            if (this.hasHeader) {
                this.headerContent = uploadResponse.preview.splice(0, 1);
                this.bodyContent = uploadResponse.preview;
            } else {
                this.headerContent = [];
                this.bodyContent = uploadResponse.preview;
            }

            this.servedColumnTypes = uploadResponse.column_types;
            this.servedUseColumns = uploadResponse.use_column;
        },
        fillCustomDhoFields: function () {
            for (index in this.servedColumnTypes) {
                if (this.servedColumnTypes[index] === null) {
                    this.customDhoFields.push(Object.keys(this.servedDhoFields));
                } else {
                    this.customDhoFields.push(Object.keys(this.getDhoListOfType(this.servedColumnTypes[index])));
                }
            }
        },
        fillCustomUseColumns: function () {
            this.customUseColumns = this.servedUseColumns;
        },
        setPredefinedData: function () {
            this.fillCustomDhoFields();
            this.fillCustomUseColumns();
        },
        getDhoListOfType: function (type) {
            var dhoList = {};
            for (key in this.servedDhoFields) {
                if (this.servedDhoFields[key].type === type) {
                    dhoList[key] = this.servedDhoFields[key];
                }
            }
            return dhoList;
        },
        classificationTypeChange: function (event) {
            $("#resulting-taxonomy")[0].innerText = this.classificationMapping[event.target.value]
        }
    },
    beforeMount() {
        // custom_fields defined in HTML
        for (field_name in custom_fields) {
            jskey = custom_fields[field_name];
            this.previewFormData[jskey] = field_name;
        }

        this.getServedDhoFields();
        this.getClassificationTypes();
        this.loadDataFromSession();
        this.splitUploadResponse();
    },
});<|MERGE_RESOLUTION|>--- conflicted
+++ resolved
@@ -26,11 +26,8 @@
             dryRun: true,
             useColumn: 0,
             columns: 'source.ip',
-<<<<<<< HEAD
             pipeline: ''
-=======
             uuid: d_uuid
->>>>>>> 94e0704d
         },
         hasHeader: JSON.parse(sessionStorage.hasHeader),
         headerContent: [],
