--- conflicted
+++ resolved
@@ -127,15 +127,12 @@
             }
             return data;
         },
-<<<<<<< HEAD
-        submitButtonClicked: function () {
-            var progressBar = $("#progress");
-            progressBar.removeAttr('value');
-=======
         submitButtonClicked: function (e) {
             var button = $(e.target);
             button.addClass("is-loading");
->>>>>>> 20d6e094
+
+            var progressBar = $("#progress");
+            progressBar.removeAttr('value');
 
             $('body,html').animate({
                 scrollTop: 0
@@ -174,35 +171,7 @@
 
 
             this.saveDataInSession();
-<<<<<<< HEAD
             this.socket.emit("submit", Object.fromEntries(formData.entries()));
-=======
-
-            var request = new XMLHttpRequest();
-            var self = this;
-
-            request.onreadystatechange = function () {
-                if (request.readyState == XMLHttpRequest.DONE) {
-                    var previewResponse = self.readBody(request);
-                    previewResponse = JSON.parse(previewResponse);
-
-                    self.numberFailed = previewResponse.lines_invalid;
-                    self.numberTotal = previewResponse.succesful_lines;
-
-                    if (self.numberFailed > 0)
-                        $('button#failedButton').removeAttr('disabled')
-
-                    self.highlightErrors(previewResponse);
-                    button.removeClass("is-loading");
-
-                    var message = 'Successfully processed '+self.numberTotal+' lines.'
-                    alert(message);
-                }
-            };
-
-            request.open('POST', BASE_URL + '/submit');
-            request.send(formData);
->>>>>>> 20d6e094
         },
         failedButtonClicked: function (e) {
             var button = $(e.target);
@@ -248,33 +217,7 @@
 
 
             this.saveDataInSession();
-<<<<<<< HEAD
             this.socket.emit("validate", Object.fromEntries(formData.entries()));
-=======
-
-            var request = new XMLHttpRequest();
-            var self = this;
-
-            request.onreadystatechange = function () {
-                if (request.readyState == XMLHttpRequest.DONE) {
-                    var previewResponse = self.readBody(request);
-                    sessionStorage.setItem('previewResponse', previewResponse);
-
-                    previewResponse = JSON.parse(previewResponse);
-                    self.numberFailed = previewResponse.lines_invalid;
-                    self.numberTotal = previewResponse.total;
-
-                    if (self.numberFailed > 0)
-                        $('button#failedButton').removeAttr('disabled')
-
-                    self.highlightErrors(previewResponse);
-                    button.removeClass("is-loading");
-                }
-            };
-
-            request.open('POST', BASE_URL + '/preview');
-            request.send(formData);
->>>>>>> 20d6e094
         },
         saveDataInSession: function () {
             this.getColumns();
