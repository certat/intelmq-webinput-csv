/*
 * Copyright (c) 2017-2018 nic.at GmbH <wagner@cert.at>
 * SPDX-License-Identifier: AGPL-3.0
 */
Vue.component('v-select', VueSelect.VueSelect)
var vm_preview = new Vue({
    el: '#CSVapp',

    data: {
        numberTotal: 0,
        numberFailed: 0,
        servedUseColumns: [],
        servedColumnTypes: [],
        paragraphStyle: {
            color: 'black',
        },
        classificationTypes: [],
        classificationMapping: {},
        servedDhoFields: [],
        customDhoFields: [],
        customUseColumns: [],
        finishedRequests: [],
        previewFormData: {
            timezone: '+00:00',
            classificationType: 'test',
            dryRun: true,
            useColumn: 0,
            columns: 'source.ip',
<<<<<<< HEAD
            pipeline: ''
=======
            uuid: d_uuid
>>>>>>> f16c9c1f
        },
        hasHeader: JSON.parse(sessionStorage.hasHeader),
        headerContent: [],
        bodyContent: [],
        pipelines: d_pipelines
    },
    computed: {
        timezones: function () {
            var timezones_list = [];

            // write hours to array
            for (var i = -12; i <= 12; i++) {
                var timeZoneString = '';
                if (i < 0) {
                    if ((i / -10) < 1) {
                        timeZoneString = '-0' + (-i);
                        timezones_list.push(timeZoneString);
                    } else {
                        timezones_list.push(i.toString());
                    }
                } else {
                    if ((i / 10) < 1) {
                        timeZoneString = '+0' + i;
                        timezones_list.push(timeZoneString);
                    } else {
                        timezones_list.push('+' + i.toString());
                    }
                }
            }

            // concat minutes to existing hours
            for (var i = 0; i < timezones_list.length; i++) {
                timezones_list[i] = timezones_list[i] + ':00';
            }

            return timezones_list;
        },
    },
    methods: {
        loadFile: function (url, callback) {
            $.getJSON(url)
                .done(function (json) {
                    callback(json);
                })
                .fail(function (jqxhr, textStatus, error) {
                    var err = textStatus + ", " + error;
                    callback({});
                });
        },
        loadClassificationTypes: function (classificationTypes) {
            this.classificationMapping = classificationTypes
            this.classificationTypes = Object.keys(classificationTypes);
            this.completeRequest('types');
        },
        loadServedDhoFields: function (servedDhoFields) {
            this.servedDhoFields = servedDhoFields;
            this.completeRequest('fields');
        },
        getClassificationTypes: function () {
            this.dispatchRequest(BASE_URL + '/classification/types', this.loadClassificationTypes, 'types');
        },
        getServedDhoFields: function () {
            this.dispatchRequest(BASE_URL + '/harmonization/event/fields', this.loadServedDhoFields, 'fields');
        },
        dispatchRequest: function (url, callback, key) {
            this.loadFile(url, callback);
            this.finishedRequests[key] = false;
        },
        completeRequest: function (url) {
            this.finishedRequests[url] = true;
            this.checkAllRequestsFinished();
        },
        checkAllRequestsFinished: function () {
            var allFinished = true;
            for (key in this.finishedRequests) {
                if (!this.finishedRequests[key]) {
                    allFinished = false;
                    break;
                }
            }

            if (allFinished) {
                this.setPredefinedData();
            }
        },
        readBody: function (xhr) {
            var data;
            if (!xhr.responseType || xhr.responseType === "text") {
                data = xhr.responseText;
            } else if (xhr.responseType === "document") {
                data = xhr.responseXML;
            } else {
                data = xhr.response;
            }
            return data;
        },
        submitButtonClicked: function () {
            $('body,html').animate({
                scrollTop: 0
            }, 800);

            this.getColumns();
            this.getUseColumn();

            var formData = new FormData();

            formData.append('timezone', this.previewFormData.timezone);
            formData.append('uuid', this.previewFormData.uuid);
            formData.append('classification.type', this.previewFormData.classificationType);
            formData.append('dryrun', this.previewFormData.dryRun);
            formData.append('use_column', this.previewFormData.useColumn);
            formData.append('columns', this.previewFormData.columns);
            formData.append('pipeline', this.previewFormData.pipeline);

            // custom_fields defined in HTML
            for (field_name in custom_fields) {
                jskey = custom_fields[field_name];
                formData.append('custom_'+field_name, this.previewFormData[jskey]);
                this.previewFormData[jskey] = field_name;
            }

            // obligatory data -> from upload form
            formData.append('delimiter', sessionStorage.delimiter);
            formData.append('quotechar', sessionStorage.quotechar);
            formData.append('use_header', sessionStorage.useHeader);
            formData.append('has_header', sessionStorage.hasHeader);

            // optional data -> from upload form
            formData.append('skipInitialSpace', sessionStorage.skipInitialSpace);
            formData.append('skipInitialLines', sessionStorage.skipInitialLines);
            formData.append('loadLinesMax', sessionStorage.loadLinesMax);


            this.saveDataInSession();

            var request = new XMLHttpRequest();
            var self = this;

            request.onreadystatechange = function () {
                if (request.readyState == XMLHttpRequest.DONE) {
                    var submitResponse = self.readBody(request);
                    submitResponse = JSON.parse(submitResponse);
                    alert(submitResponse['message']);
                }
            };

            request.open('POST', BASE_URL + '/submit');
            request.send(formData);
        },
        refreshButtonClicked: function () {
            $('body,html').animate({
                scrollTop: 0
            }, 800);

            this.getColumns();
            this.getUseColumn();

            var formData = new FormData();

            formData.append('pipeline', []);
            formData.append('timezone', this.previewFormData.timezone);
            formData.append('classification.type', this.previewFormData.classificationType);
            formData.append('dryrun', this.previewFormData.dryRun);
            formData.append('use_column', this.previewFormData.useColumn);
            formData.append('columns', this.previewFormData.columns);

            // custom_fields defined in HTML
            for (field_name in custom_fields) {
                jskey = custom_fields[field_name];
                formData.append('custom_'+field_name, this.previewFormData[jskey]);
                this.previewFormData[jskey] = field_name;
            }

            // obligatory data -> from upload form
            formData.append('delimiter', sessionStorage.delimiter);
            formData.append('quotechar', sessionStorage.quotechar);
            formData.append('use_header', sessionStorage.useHeader);
            formData.append('has_header', sessionStorage.hasHeader);

            // optional data -> from upload form
            formData.append('skipInitialSpace', sessionStorage.skipInitialSpace);
            formData.append('skipInitialLines', sessionStorage.skipInitialLines);
            formData.append('loadLinesMax', sessionStorage.loadLinesMax);


            this.saveDataInSession();

            var request = new XMLHttpRequest();
            var self = this;

            request.onreadystatechange = function () {
                if (request.readyState == XMLHttpRequest.DONE) {
                    var previewResponse = self.readBody(request);
                    sessionStorage.setItem('previewResponse', previewResponse);

                    previewResponse = JSON.parse(previewResponse);
                    self.numberFailed = previewResponse.lines_invalid;
                    self.numberTotal = previewResponse.total;

                    self.highlightErrors(previewResponse);
                }
            };

            request.open('POST', BASE_URL + '/preview');
            request.send(formData);
        },
        saveDataInSession: function () {
            this.getColumns();
            this.getUseColumn();
            for (key in this.previewFormData) {
                sessionStorage.setItem(key, this.previewFormData[key]);
            }
        },
        loadDataFromSession: function () {
            for (key in this.previewFormData) {
                if (sessionStorage.getItem(key) === null || key === 'uuid') {
                    continue;
                } else {
                    try {
                        this.previewFormData[key] = JSON.parse(sessionStorage.getItem(key));
                    } catch (e) {
                        this.previewFormData[key] = sessionStorage.getItem(key);
                    }
                }
            }
        },
        getColumns: function () {
            this.previewFormData.columns = [];
            var dataTable = $('#dataTable')[0];
            var numberOfColumns = dataTable.rows[0].cells.length;

            for (var i = 0; i < numberOfColumns; i++) {
                var cell = dataTable.rows[0].cells[i];
                selectedValue = cell.firstChild.firstChild.firstChild.firstChild.firstChild.firstChild;
                if (null === selectedValue) {
                    value = null;
                } else {
                    value = selectedValue.data.trim()
                }
                this.previewFormData.columns.push(value);
            }
        },
        getUseColumn: function () {
            this.previewFormData.useColumn = [];
            var dataTable = $('#dataTable')[0];
            var numberOfColumns = dataTable.rows[0].cells.length;

            for (var i = 0; i < numberOfColumns; i++) {
                var cell = dataTable.rows[1].cells[i];
                this.previewFormData.useColumn.push($('input', cell)[0].checked);
            }

            if (this.previewFormData.useColumn.length > 0) {
                this.customUseColumns = this.previewFormData.useColumn;
            }
        },
        resetTableColor: function () {
            var rows = $('#dataTable > tbody')[0].rows.length;
            var columns = $('#dataTable > tbody')[0].rows[0].cells.length;

            for (var i = 0; i < columns; i++) {
                for (var j = 0; j < rows; j++) {
                    try {
                        $('#dataTable > tbody')[0].rows[j].cells[i].removeAttribute('style')
                    } catch (err) {}  // Cell may not exist
                }
            }
        },
        highlightErrors: function (data) {
            this.resetTableColor();
            var rows = $('#dataTable > tbody')[0].rows.length;

            if (data.errors.length === 0) {
                this.paragraphStyle.color = '#00cc00'
            } else {
                this.paragraphStyle.color = '#cc0000'
            }

            for (var i = 0; i < data.errors.length; i++) {
                if (data.errors[i][0] >= rows) {
                    continue;  // Row is not shown in preview
                }
                $('#dataTable > tbody')[0].rows[data.errors[i][0]].cells[data.errors[i][1]].setAttribute('style', 'background-color: #ffcccc')
            }
        },
        splitUploadResponse: function () {
            var uploadResponse = sessionStorage.getItem('uploadResponse');
            uploadResponse = JSON.parse(uploadResponse);
            if (uploadResponse == "") return;

            if (this.hasHeader) {
                this.headerContent = uploadResponse.preview.splice(0, 1);
                this.bodyContent = uploadResponse.preview;
            } else {
                this.headerContent = [];
                this.bodyContent = uploadResponse.preview;
            }

            this.servedColumnTypes = uploadResponse.column_types;
            this.servedUseColumns = uploadResponse.use_column;
        },
        fillCustomDhoFields: function () {
            for (index in this.servedColumnTypes) {
                if (this.servedColumnTypes[index] === null) {
                    this.customDhoFields.push(Object.keys(this.servedDhoFields));
                } else {
                    this.customDhoFields.push(Object.keys(this.getDhoListOfType(this.servedColumnTypes[index])));
                }
            }
        },
        fillCustomUseColumns: function () {
            this.customUseColumns = this.servedUseColumns;
        },
        setPredefinedData: function () {
            this.fillCustomDhoFields();
            this.fillCustomUseColumns();
        },
        getDhoListOfType: function (type) {
            var dhoList = {};
            for (key in this.servedDhoFields) {
                if (this.servedDhoFields[key].type === type) {
                    dhoList[key] = this.servedDhoFields[key];
                }
            }
            return dhoList;
        },
        classificationTypeChange: function (event) {
            $("#resulting-taxonomy")[0].innerText = this.classificationMapping[event.target.value]
        }
    },
    beforeMount() {
        // custom_fields defined in HTML
        for (field_name in custom_fields) {
            jskey = custom_fields[field_name];
            this.previewFormData[jskey] = field_name;
        }

        this.getServedDhoFields();
        this.getClassificationTypes();
        this.loadDataFromSession();
        this.splitUploadResponse();
    },
});<|MERGE_RESOLUTION|>--- conflicted
+++ resolved
@@ -26,11 +26,8 @@
             dryRun: true,
             useColumn: 0,
             columns: 'source.ip',
-<<<<<<< HEAD
-            pipeline: ''
-=======
+            pipeline: '',
             uuid: d_uuid
->>>>>>> f16c9c1f
         },
         hasHeader: JSON.parse(sessionStorage.hasHeader),
         headerContent: [],
